--- conflicted
+++ resolved
@@ -31,10 +31,6 @@
 generic-y += sections.h
 generic-y += serial.h
 generic-y += shmparam.h
-<<<<<<< HEAD
-generic-y += sizes.h
-=======
->>>>>>> 0ecfebd2
 generic-y += syscalls.h
 generic-y += topology.h
 generic-y += trace_clock.h
