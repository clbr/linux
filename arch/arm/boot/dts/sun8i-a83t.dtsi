--- conflicted
+++ resolved
@@ -47,10 +47,7 @@
 #include <dt-bindings/clock/sun8i-a83t-ccu.h>
 #include <dt-bindings/clock/sun8i-r-ccu.h>
 #include <dt-bindings/reset/sun8i-a83t-ccu.h>
-<<<<<<< HEAD
-=======
 #include <dt-bindings/reset/sun8i-r-ccu.h>
->>>>>>> bb176f67
 
 / {
 	interrupt-parent = <&gic>;
@@ -186,8 +183,6 @@
 			#dma-cells = <1>;
 		};
 
-<<<<<<< HEAD
-=======
 		mmc0: mmc@1c0f000 {
 			compatible = "allwinner,sun8i-a83t-mmc",
 				     "allwinner,sun7i-a20-mmc";
@@ -323,7 +318,6 @@
 			status = "disabled";
 		};
 
->>>>>>> bb176f67
 		ccu: clock@1c20000 {
 			compatible = "allwinner,sun8i-a83t-ccu";
 			reg = <0x01c20000 0x400>;
@@ -354,8 +348,6 @@
 				bias-pull-up;
 			};
 
-<<<<<<< HEAD
-=======
 			mmc2_8bit_emmc_pins: mmc2-8bit-emmc-pins {
 				pins = "PC5", "PC6", "PC8", "PC9",
 				       "PC10", "PC11", "PC12", "PC13",
@@ -365,7 +357,6 @@
 				bias-pull-up;
 			};
 
->>>>>>> bb176f67
 			spdif_tx_pin: spdif-tx-pin {
 				pins = "PE18";
 				function = "spdif";
@@ -435,8 +426,6 @@
 			interrupts = <GIC_PPI 9 (GIC_CPU_MASK_SIMPLE(8) | IRQ_TYPE_LEVEL_HIGH)>;
 		};
 
-<<<<<<< HEAD
-=======
 		r_intc: interrupt-controller@1f00c00 {
 			compatible = "allwinner,sun8i-a83t-r-intc",
 				     "allwinner,sun6i-a31-r-intc";
@@ -446,7 +435,6 @@
 			interrupts = <GIC_SPI 32 IRQ_TYPE_LEVEL_HIGH>;
 		};
 
->>>>>>> bb176f67
 		r_ccu: clock@1f01400 {
 			compatible = "allwinner,sun8i-a83t-r-ccu";
 			reg = <0x01f01400 0x400>;
@@ -468,8 +456,6 @@
 			#gpio-cells = <3>;
 			interrupt-controller;
 			#interrupt-cells = <3>;
-<<<<<<< HEAD
-=======
 
 			r_rsb_pins: r-rsb-pins {
 				pins = "PL0", "PL1";
@@ -492,7 +478,6 @@
 			status = "disabled";
 			#address-cells = <1>;
 			#size-cells = <0>;
->>>>>>> bb176f67
 		};
 	};
 };