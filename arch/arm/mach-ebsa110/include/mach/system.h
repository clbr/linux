/*
 *  arch/arm/mach-ebsa110/include/mach/system.h
 *
 *  Copyright (C) 1996-2000 Russell King.
 *
 * This program is free software; you can redistribute it and/or modify
 * it under the terms of the GNU General Public License version 2 as
 * published by the Free Software Foundation.
 */
#ifndef __ASM_ARCH_SYSTEM_H
#define __ASM_ARCH_SYSTEM_H

/*
 * EBSA110 idling methodology:
 *
 * We can not execute the "wait for interrupt" instruction since that
 * will stop our MCLK signal (which provides the clock for the glue
 * logic, and therefore the timer interrupt).
 *
 * Instead, we spin, polling the IRQ_STAT register for the occurrence
 * of any interrupt with core clock down to the memory clock.
 */
static inline void arch_idle(void)
{
	const char *irq_stat = (char *)0xff000000;

	/* disable clock switching */
	asm volatile ("mcr p15, 0, ip, c15, c2, 2" : : : "cc");

	/* wait for an interrupt to occur */
	while (!*irq_stat);

	/* enable clock switching */
	asm volatile ("mcr p15, 0, ip, c15, c1, 2" : : : "cc");
}

<<<<<<< HEAD
#define arch_reset(mode, cmd)	soft_restart(0x80000000)

=======
>>>>>>> a07613a5
#endif<|MERGE_RESOLUTION|>--- conflicted
+++ resolved
@@ -34,9 +34,4 @@
 	asm volatile ("mcr p15, 0, ip, c15, c1, 2" : : : "cc");
 }
 
-<<<<<<< HEAD
-#define arch_reset(mode, cmd)	soft_restart(0x80000000)
-
-=======
->>>>>>> a07613a5
 #endif