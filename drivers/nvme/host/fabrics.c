/*
 * NVMe over Fabrics common host code.
 * Copyright (c) 2015-2016 HGST, a Western Digital Company.
 *
 * This program is free software; you can redistribute it and/or modify it
 * under the terms and conditions of the GNU General Public License,
 * version 2, as published by the Free Software Foundation.
 *
 * This program is distributed in the hope it will be useful, but WITHOUT
 * ANY WARRANTY; without even the implied warranty of MERCHANTABILITY or
 * FITNESS FOR A PARTICULAR PURPOSE.  See the GNU General Public License for
 * more details.
 */
#define pr_fmt(fmt) KBUILD_MODNAME ": " fmt
#include <linux/init.h>
#include <linux/miscdevice.h>
#include <linux/module.h>
#include <linux/mutex.h>
#include <linux/parser.h>
#include <linux/seq_file.h>
#include "nvme.h"
#include "fabrics.h"

static LIST_HEAD(nvmf_transports);
static DECLARE_RWSEM(nvmf_transports_rwsem);

static LIST_HEAD(nvmf_hosts);
static DEFINE_MUTEX(nvmf_hosts_mutex);

static struct nvmf_host *nvmf_default_host;

static struct nvmf_host *__nvmf_host_find(const char *hostnqn)
{
	struct nvmf_host *host;

	list_for_each_entry(host, &nvmf_hosts, list) {
		if (!strcmp(host->nqn, hostnqn))
			return host;
	}

	return NULL;
}

static struct nvmf_host *nvmf_host_add(const char *hostnqn)
{
	struct nvmf_host *host;

	mutex_lock(&nvmf_hosts_mutex);
	host = __nvmf_host_find(hostnqn);
	if (host) {
		kref_get(&host->ref);
		goto out_unlock;
	}

	host = kmalloc(sizeof(*host), GFP_KERNEL);
	if (!host)
		goto out_unlock;

	kref_init(&host->ref);
	memcpy(host->nqn, hostnqn, NVMF_NQN_SIZE);

	list_add_tail(&host->list, &nvmf_hosts);
out_unlock:
	mutex_unlock(&nvmf_hosts_mutex);
	return host;
}

static struct nvmf_host *nvmf_host_default(void)
{
	struct nvmf_host *host;

	host = kmalloc(sizeof(*host), GFP_KERNEL);
	if (!host)
		return NULL;

	kref_init(&host->ref);
	snprintf(host->nqn, NVMF_NQN_SIZE,
		"nqn.2014-08.org.nvmexpress:uuid:%pUb", &host->id);

	mutex_lock(&nvmf_hosts_mutex);
	list_add_tail(&host->list, &nvmf_hosts);
	mutex_unlock(&nvmf_hosts_mutex);

	return host;
}

static void nvmf_host_destroy(struct kref *ref)
{
	struct nvmf_host *host = container_of(ref, struct nvmf_host, ref);

	mutex_lock(&nvmf_hosts_mutex);
	list_del(&host->list);
	mutex_unlock(&nvmf_hosts_mutex);

	kfree(host);
}

static void nvmf_host_put(struct nvmf_host *host)
{
	if (host)
		kref_put(&host->ref, nvmf_host_destroy);
}

/**
 * nvmf_get_address() -  Get address/port
 * @ctrl:	Host NVMe controller instance which we got the address
 * @buf:	OUTPUT parameter that will contain the address/port
 * @size:	buffer size
 */
int nvmf_get_address(struct nvme_ctrl *ctrl, char *buf, int size)
{
	int len = 0;

	if (ctrl->opts->mask & NVMF_OPT_TRADDR)
		len += snprintf(buf, size, "traddr=%s", ctrl->opts->traddr);
	if (ctrl->opts->mask & NVMF_OPT_TRSVCID)
		len += snprintf(buf + len, size - len, "%strsvcid=%s",
				(len) ? "," : "", ctrl->opts->trsvcid);
	if (ctrl->opts->mask & NVMF_OPT_HOST_TRADDR)
		len += snprintf(buf + len, size - len, "%shost_traddr=%s",
				(len) ? "," : "", ctrl->opts->host_traddr);
	len += snprintf(buf + len, size - len, "\n");

	return len;
}
EXPORT_SYMBOL_GPL(nvmf_get_address);

/**
 * nvmf_reg_read32() -  NVMe Fabrics "Property Get" API function.
 * @ctrl:	Host NVMe controller instance maintaining the admin
 *		queue used to submit the property read command to
 *		the allocated NVMe controller resource on the target system.
 * @off:	Starting offset value of the targeted property
 *		register (see the fabrics section of the NVMe standard).
 * @val:	OUTPUT parameter that will contain the value of
 *		the property after a successful read.
 *
 * Used by the host system to retrieve a 32-bit capsule property value
 * from an NVMe controller on the target system.
 *
 * ("Capsule property" is an "PCIe register concept" applied to the
 * NVMe fabrics space.)
 *
 * Return:
 *	0: successful read
 *	> 0: NVMe error status code
 *	< 0: Linux errno error code
 */
int nvmf_reg_read32(struct nvme_ctrl *ctrl, u32 off, u32 *val)
{
	struct nvme_command cmd;
	union nvme_result res;
	int ret;

	memset(&cmd, 0, sizeof(cmd));
	cmd.prop_get.opcode = nvme_fabrics_command;
	cmd.prop_get.fctype = nvme_fabrics_type_property_get;
	cmd.prop_get.offset = cpu_to_le32(off);

	ret = __nvme_submit_sync_cmd(ctrl->admin_q, &cmd, &res, NULL, 0, 0,
			NVME_QID_ANY, 0, 0);

	if (ret >= 0)
		*val = le64_to_cpu(res.u64);
	if (unlikely(ret != 0))
		dev_err(ctrl->device,
			"Property Get error: %d, offset %#x\n",
			ret > 0 ? ret & ~NVME_SC_DNR : ret, off);

	return ret;
}
EXPORT_SYMBOL_GPL(nvmf_reg_read32);

/**
 * nvmf_reg_read64() -  NVMe Fabrics "Property Get" API function.
 * @ctrl:	Host NVMe controller instance maintaining the admin
 *		queue used to submit the property read command to
 *		the allocated controller resource on the target system.
 * @off:	Starting offset value of the targeted property
 *		register (see the fabrics section of the NVMe standard).
 * @val:	OUTPUT parameter that will contain the value of
 *		the property after a successful read.
 *
 * Used by the host system to retrieve a 64-bit capsule property value
 * from an NVMe controller on the target system.
 *
 * ("Capsule property" is an "PCIe register concept" applied to the
 * NVMe fabrics space.)
 *
 * Return:
 *	0: successful read
 *	> 0: NVMe error status code
 *	< 0: Linux errno error code
 */
int nvmf_reg_read64(struct nvme_ctrl *ctrl, u32 off, u64 *val)
{
	struct nvme_command cmd;
	union nvme_result res;
	int ret;

	memset(&cmd, 0, sizeof(cmd));
	cmd.prop_get.opcode = nvme_fabrics_command;
	cmd.prop_get.fctype = nvme_fabrics_type_property_get;
	cmd.prop_get.attrib = 1;
	cmd.prop_get.offset = cpu_to_le32(off);

	ret = __nvme_submit_sync_cmd(ctrl->admin_q, &cmd, &res, NULL, 0, 0,
			NVME_QID_ANY, 0, 0);

	if (ret >= 0)
		*val = le64_to_cpu(res.u64);
	if (unlikely(ret != 0))
		dev_err(ctrl->device,
			"Property Get error: %d, offset %#x\n",
			ret > 0 ? ret & ~NVME_SC_DNR : ret, off);
	return ret;
}
EXPORT_SYMBOL_GPL(nvmf_reg_read64);

/**
 * nvmf_reg_write32() -  NVMe Fabrics "Property Write" API function.
 * @ctrl:	Host NVMe controller instance maintaining the admin
 *		queue used to submit the property read command to
 *		the allocated NVMe controller resource on the target system.
 * @off:	Starting offset value of the targeted property
 *		register (see the fabrics section of the NVMe standard).
 * @val:	Input parameter that contains the value to be
 *		written to the property.
 *
 * Used by the NVMe host system to write a 32-bit capsule property value
 * to an NVMe controller on the target system.
 *
 * ("Capsule property" is an "PCIe register concept" applied to the
 * NVMe fabrics space.)
 *
 * Return:
 *	0: successful write
 *	> 0: NVMe error status code
 *	< 0: Linux errno error code
 */
int nvmf_reg_write32(struct nvme_ctrl *ctrl, u32 off, u32 val)
{
	struct nvme_command cmd;
	int ret;

	memset(&cmd, 0, sizeof(cmd));
	cmd.prop_set.opcode = nvme_fabrics_command;
	cmd.prop_set.fctype = nvme_fabrics_type_property_set;
	cmd.prop_set.attrib = 0;
	cmd.prop_set.offset = cpu_to_le32(off);
	cmd.prop_set.value = cpu_to_le64(val);

	ret = __nvme_submit_sync_cmd(ctrl->admin_q, &cmd, NULL, NULL, 0, 0,
			NVME_QID_ANY, 0, 0);
	if (unlikely(ret))
		dev_err(ctrl->device,
			"Property Set error: %d, offset %#x\n",
			ret > 0 ? ret & ~NVME_SC_DNR : ret, off);
	return ret;
}
EXPORT_SYMBOL_GPL(nvmf_reg_write32);

/**
 * nvmf_log_connect_error() - Error-parsing-diagnostic print
 * out function for connect() errors.
 *
 * @ctrl: the specific /dev/nvmeX device that had the error.
 *
 * @errval: Error code to be decoded in a more human-friendly
 *	    printout.
 *
 * @offset: For use with the NVMe error code NVME_SC_CONNECT_INVALID_PARAM.
 *
 * @cmd: This is the SQE portion of a submission capsule.
 *
 * @data: This is the "Data" portion of a submission capsule.
 */
static void nvmf_log_connect_error(struct nvme_ctrl *ctrl,
		int errval, int offset, struct nvme_command *cmd,
		struct nvmf_connect_data *data)
{
	int err_sctype = errval & (~NVME_SC_DNR);

	switch (err_sctype) {

	case (NVME_SC_CONNECT_INVALID_PARAM):
		if (offset >> 16) {
			char *inv_data = "Connect Invalid Data Parameter";

			switch (offset & 0xffff) {
			case (offsetof(struct nvmf_connect_data, cntlid)):
				dev_err(ctrl->device,
					"%s, cntlid: %d\n",
					inv_data, data->cntlid);
				break;
			case (offsetof(struct nvmf_connect_data, hostnqn)):
				dev_err(ctrl->device,
					"%s, hostnqn \"%s\"\n",
					inv_data, data->hostnqn);
				break;
			case (offsetof(struct nvmf_connect_data, subsysnqn)):
				dev_err(ctrl->device,
					"%s, subsysnqn \"%s\"\n",
					inv_data, data->subsysnqn);
				break;
			default:
				dev_err(ctrl->device,
					"%s, starting byte offset: %d\n",
				       inv_data, offset & 0xffff);
				break;
			}
		} else {
			char *inv_sqe = "Connect Invalid SQE Parameter";

			switch (offset) {
			case (offsetof(struct nvmf_connect_command, qid)):
				dev_err(ctrl->device,
				       "%s, qid %d\n",
					inv_sqe, cmd->connect.qid);
				break;
			default:
				dev_err(ctrl->device,
					"%s, starting byte offset: %d\n",
					inv_sqe, offset);
			}
		}
		break;

	case NVME_SC_CONNECT_INVALID_HOST:
		dev_err(ctrl->device,
			"Connect for subsystem %s is not allowed, hostnqn: %s\n",
			data->subsysnqn, data->hostnqn);
		break;

	case NVME_SC_CONNECT_CTRL_BUSY:
		dev_err(ctrl->device,
			"Connect command failed: controller is busy or not available\n");
		break;

	case NVME_SC_CONNECT_FORMAT:
		dev_err(ctrl->device,
			"Connect incompatible format: %d",
			cmd->connect.recfmt);
		break;

	default:
		dev_err(ctrl->device,
			"Connect command failed, error wo/DNR bit: %d\n",
			err_sctype);
		break;
	} /* switch (err_sctype) */
}

/**
 * nvmf_connect_admin_queue() - NVMe Fabrics Admin Queue "Connect"
 *				API function.
 * @ctrl:	Host nvme controller instance used to request
 *              a new NVMe controller allocation on the target
 *              system and  establish an NVMe Admin connection to
 *              that controller.
 *
 * This function enables an NVMe host device to request a new allocation of
 * an NVMe controller resource on a target system as well establish a
 * fabrics-protocol connection of the NVMe Admin queue between the
 * host system device and the allocated NVMe controller on the
 * target system via a NVMe Fabrics "Connect" command.
 *
 * Return:
 *	0: success
 *	> 0: NVMe error status code
 *	< 0: Linux errno error code
 *
 */
int nvmf_connect_admin_queue(struct nvme_ctrl *ctrl)
{
	struct nvme_command cmd;
	union nvme_result res;
	struct nvmf_connect_data *data;
	int ret;

	memset(&cmd, 0, sizeof(cmd));
	cmd.connect.opcode = nvme_fabrics_command;
	cmd.connect.fctype = nvme_fabrics_type_connect;
	cmd.connect.qid = 0;
	cmd.connect.sqsize = cpu_to_le16(NVME_AQ_DEPTH - 1);

	/*
	 * Set keep-alive timeout in seconds granularity (ms * 1000)
	 * and add a grace period for controller kato enforcement
	 */
	cmd.connect.kato = ctrl->opts->discovery_nqn ? 0 :
		cpu_to_le32((ctrl->kato + NVME_KATO_GRACE) * 1000);

	data = kzalloc(sizeof(*data), GFP_KERNEL);
	if (!data)
		return -ENOMEM;

	uuid_copy(&data->hostid, &ctrl->opts->host->id);
	data->cntlid = cpu_to_le16(0xffff);
	strncpy(data->subsysnqn, ctrl->opts->subsysnqn, NVMF_NQN_SIZE);
	strncpy(data->hostnqn, ctrl->opts->host->nqn, NVMF_NQN_SIZE);

	ret = __nvme_submit_sync_cmd(ctrl->admin_q, &cmd, &res,
			data, sizeof(*data), 0, NVME_QID_ANY, 1,
			BLK_MQ_REQ_RESERVED | BLK_MQ_REQ_NOWAIT);
	if (ret) {
		nvmf_log_connect_error(ctrl, ret, le32_to_cpu(res.u32),
				       &cmd, data);
		goto out_free_data;
	}

	ctrl->cntlid = le16_to_cpu(res.u16);

out_free_data:
	kfree(data);
	return ret;
}
EXPORT_SYMBOL_GPL(nvmf_connect_admin_queue);

/**
 * nvmf_connect_io_queue() - NVMe Fabrics I/O Queue "Connect"
 *			     API function.
 * @ctrl:	Host nvme controller instance used to establish an
 *		NVMe I/O queue connection to the already allocated NVMe
 *		controller on the target system.
 * @qid:	NVMe I/O queue number for the new I/O connection between
 *		host and target (note qid == 0 is illegal as this is
 *		the Admin queue, per NVMe standard).
 *
 * This function issues a fabrics-protocol connection
 * of a NVMe I/O queue (via NVMe Fabrics "Connect" command)
 * between the host system device and the allocated NVMe controller
 * on the target system.
 *
 * Return:
 *	0: success
 *	> 0: NVMe error status code
 *	< 0: Linux errno error code
 */
int nvmf_connect_io_queue(struct nvme_ctrl *ctrl, u16 qid)
{
	struct nvme_command cmd;
	struct nvmf_connect_data *data;
	union nvme_result res;
	int ret;

	memset(&cmd, 0, sizeof(cmd));
	cmd.connect.opcode = nvme_fabrics_command;
	cmd.connect.fctype = nvme_fabrics_type_connect;
	cmd.connect.qid = cpu_to_le16(qid);
	cmd.connect.sqsize = cpu_to_le16(ctrl->sqsize);

	data = kzalloc(sizeof(*data), GFP_KERNEL);
	if (!data)
		return -ENOMEM;

	uuid_copy(&data->hostid, &ctrl->opts->host->id);
	data->cntlid = cpu_to_le16(ctrl->cntlid);
	strncpy(data->subsysnqn, ctrl->opts->subsysnqn, NVMF_NQN_SIZE);
	strncpy(data->hostnqn, ctrl->opts->host->nqn, NVMF_NQN_SIZE);

	ret = __nvme_submit_sync_cmd(ctrl->connect_q, &cmd, &res,
			data, sizeof(*data), 0, qid, 1,
			BLK_MQ_REQ_RESERVED | BLK_MQ_REQ_NOWAIT);
	if (ret) {
		nvmf_log_connect_error(ctrl, ret, le32_to_cpu(res.u32),
				       &cmd, data);
	}
	kfree(data);
	return ret;
}
EXPORT_SYMBOL_GPL(nvmf_connect_io_queue);

bool nvmf_should_reconnect(struct nvme_ctrl *ctrl)
{
	if (ctrl->opts->max_reconnects != -1 &&
	    ctrl->nr_reconnects < ctrl->opts->max_reconnects)
		return true;

	return false;
}
EXPORT_SYMBOL_GPL(nvmf_should_reconnect);

/**
 * nvmf_register_transport() - NVMe Fabrics Library registration function.
 * @ops:	Transport ops instance to be registered to the
 *		common fabrics library.
 *
 * API function that registers the type of specific transport fabric
 * being implemented to the common NVMe fabrics library. Part of
 * the overall init sequence of starting up a fabrics driver.
 */
int nvmf_register_transport(struct nvmf_transport_ops *ops)
{
	if (!ops->create_ctrl)
		return -EINVAL;

	down_write(&nvmf_transports_rwsem);
	list_add_tail(&ops->entry, &nvmf_transports);
	up_write(&nvmf_transports_rwsem);

	return 0;
}
EXPORT_SYMBOL_GPL(nvmf_register_transport);

/**
 * nvmf_unregister_transport() - NVMe Fabrics Library unregistration function.
 * @ops:	Transport ops instance to be unregistered from the
 *		common fabrics library.
 *
 * Fabrics API function that unregisters the type of specific transport
 * fabric being implemented from the common NVMe fabrics library.
 * Part of the overall exit sequence of unloading the implemented driver.
 */
void nvmf_unregister_transport(struct nvmf_transport_ops *ops)
{
	down_write(&nvmf_transports_rwsem);
	list_del(&ops->entry);
	up_write(&nvmf_transports_rwsem);
}
EXPORT_SYMBOL_GPL(nvmf_unregister_transport);

static struct nvmf_transport_ops *nvmf_lookup_transport(
		struct nvmf_ctrl_options *opts)
{
	struct nvmf_transport_ops *ops;

	lockdep_assert_held(&nvmf_transports_rwsem);

	list_for_each_entry(ops, &nvmf_transports, entry) {
		if (strcmp(ops->name, opts->transport) == 0)
			return ops;
	}

	return NULL;
}

static const match_table_t opt_tokens = {
	{ NVMF_OPT_TRANSPORT,		"transport=%s"		},
	{ NVMF_OPT_TRADDR,		"traddr=%s"		},
	{ NVMF_OPT_TRSVCID,		"trsvcid=%s"		},
	{ NVMF_OPT_NQN,			"nqn=%s"		},
	{ NVMF_OPT_QUEUE_SIZE,		"queue_size=%d"		},
	{ NVMF_OPT_NR_IO_QUEUES,	"nr_io_queues=%d"	},
	{ NVMF_OPT_RECONNECT_DELAY,	"reconnect_delay=%d"	},
	{ NVMF_OPT_CTRL_LOSS_TMO,	"ctrl_loss_tmo=%d"	},
	{ NVMF_OPT_KATO,		"keep_alive_tmo=%d"	},
	{ NVMF_OPT_HOSTNQN,		"hostnqn=%s"		},
	{ NVMF_OPT_HOST_TRADDR,		"host_traddr=%s"	},
	{ NVMF_OPT_HOST_ID,		"hostid=%s"		},
	{ NVMF_OPT_ERR,			NULL			}
};

static int nvmf_parse_options(struct nvmf_ctrl_options *opts,
		const char *buf)
{
	substring_t args[MAX_OPT_ARGS];
	char *options, *o, *p;
	int token, ret = 0;
	size_t nqnlen  = 0;
	int ctrl_loss_tmo = NVMF_DEF_CTRL_LOSS_TMO;
	uuid_t hostid;

	/* Set defaults */
	opts->queue_size = NVMF_DEF_QUEUE_SIZE;
	opts->nr_io_queues = num_online_cpus();
	opts->reconnect_delay = NVMF_DEF_RECONNECT_DELAY;
	opts->kato = NVME_DEFAULT_KATO;

	options = o = kstrdup(buf, GFP_KERNEL);
	if (!options)
		return -ENOMEM;

	uuid_gen(&hostid);

	while ((p = strsep(&o, ",\n")) != NULL) {
		if (!*p)
			continue;

		token = match_token(p, opt_tokens, args);
		opts->mask |= token;
		switch (token) {
		case NVMF_OPT_TRANSPORT:
			p = match_strdup(args);
			if (!p) {
				ret = -ENOMEM;
				goto out;
			}
			opts->transport = p;
			break;
		case NVMF_OPT_NQN:
			p = match_strdup(args);
			if (!p) {
				ret = -ENOMEM;
				goto out;
			}
			opts->subsysnqn = p;
			nqnlen = strlen(opts->subsysnqn);
			if (nqnlen >= NVMF_NQN_SIZE) {
				pr_err("%s needs to be < %d bytes\n",
					opts->subsysnqn, NVMF_NQN_SIZE);
				ret = -EINVAL;
				goto out;
			}
			opts->discovery_nqn =
				!(strcmp(opts->subsysnqn,
					 NVME_DISC_SUBSYS_NAME));
			if (opts->discovery_nqn)
				opts->nr_io_queues = 0;
			break;
		case NVMF_OPT_TRADDR:
			p = match_strdup(args);
			if (!p) {
				ret = -ENOMEM;
				goto out;
			}
			opts->traddr = p;
			break;
		case NVMF_OPT_TRSVCID:
			p = match_strdup(args);
			if (!p) {
				ret = -ENOMEM;
				goto out;
			}
			opts->trsvcid = p;
			break;
		case NVMF_OPT_QUEUE_SIZE:
			if (match_int(args, &token)) {
				ret = -EINVAL;
				goto out;
			}
			if (token < NVMF_MIN_QUEUE_SIZE ||
			    token > NVMF_MAX_QUEUE_SIZE) {
				pr_err("Invalid queue_size %d\n", token);
				ret = -EINVAL;
				goto out;
			}
			opts->queue_size = token;
			break;
		case NVMF_OPT_NR_IO_QUEUES:
			if (match_int(args, &token)) {
				ret = -EINVAL;
				goto out;
			}
			if (token <= 0) {
				pr_err("Invalid number of IOQs %d\n", token);
				ret = -EINVAL;
				goto out;
			}
			opts->nr_io_queues = min_t(unsigned int,
					num_online_cpus(), token);
			break;
		case NVMF_OPT_KATO:
			if (match_int(args, &token)) {
				ret = -EINVAL;
				goto out;
			}

			if (token < 0) {
				pr_err("Invalid keep_alive_tmo %d\n", token);
				ret = -EINVAL;
				goto out;
			} else if (token == 0 && !opts->discovery_nqn) {
				/* Allowed for debug */
				pr_warn("keep_alive_tmo 0 won't execute keep alives!!!\n");
			}
			opts->kato = token;

			if (opts->discovery_nqn && opts->kato) {
				pr_err("Discovery controllers cannot accept KATO != 0\n");
				ret = -EINVAL;
				goto out;
			}

			break;
		case NVMF_OPT_CTRL_LOSS_TMO:
			if (match_int(args, &token)) {
				ret = -EINVAL;
				goto out;
			}

			if (token < 0)
				pr_warn("ctrl_loss_tmo < 0 will reconnect forever\n");
			ctrl_loss_tmo = token;
			break;
		case NVMF_OPT_HOSTNQN:
			if (opts->host) {
				pr_err("hostnqn already user-assigned: %s\n",
				       opts->host->nqn);
				ret = -EADDRINUSE;
				goto out;
			}
			p = match_strdup(args);
			if (!p) {
				ret = -ENOMEM;
				goto out;
			}
			nqnlen = strlen(p);
			if (nqnlen >= NVMF_NQN_SIZE) {
				pr_err("%s needs to be < %d bytes\n",
					p, NVMF_NQN_SIZE);
				kfree(p);
				ret = -EINVAL;
				goto out;
			}
			opts->host = nvmf_host_add(p);
			kfree(p);
			if (!opts->host) {
				ret = -ENOMEM;
				goto out;
			}
			break;
		case NVMF_OPT_RECONNECT_DELAY:
			if (match_int(args, &token)) {
				ret = -EINVAL;
				goto out;
			}
			if (token <= 0) {
				pr_err("Invalid reconnect_delay %d\n", token);
				ret = -EINVAL;
				goto out;
			}
			opts->reconnect_delay = token;
			break;
		case NVMF_OPT_HOST_TRADDR:
			p = match_strdup(args);
			if (!p) {
				ret = -ENOMEM;
				goto out;
			}
			opts->host_traddr = p;
			break;
		case NVMF_OPT_HOST_ID:
			p = match_strdup(args);
			if (!p) {
				ret = -ENOMEM;
				goto out;
			}
			if (uuid_parse(p, &hostid)) {
<<<<<<< HEAD
=======
				pr_err("Invalid hostid %s\n", p);
>>>>>>> bb176f67
				ret = -EINVAL;
				goto out;
			}
			break;
		default:
			pr_warn("unknown parameter or missing value '%s' in ctrl creation request\n",
				p);
			ret = -EINVAL;
			goto out;
		}
	}

	if (ctrl_loss_tmo < 0)
		opts->max_reconnects = -1;
	else
		opts->max_reconnects = DIV_ROUND_UP(ctrl_loss_tmo,
						opts->reconnect_delay);

	if (!opts->host) {
		kref_get(&nvmf_default_host->ref);
		opts->host = nvmf_default_host;
	}

	uuid_copy(&opts->host->id, &hostid);

out:
	kfree(options);
	return ret;
}

static int nvmf_check_required_opts(struct nvmf_ctrl_options *opts,
		unsigned int required_opts)
{
	if ((opts->mask & required_opts) != required_opts) {
		int i;

		for (i = 0; i < ARRAY_SIZE(opt_tokens); i++) {
			if ((opt_tokens[i].token & required_opts) &&
			    !(opt_tokens[i].token & opts->mask)) {
				pr_warn("missing parameter '%s'\n",
					opt_tokens[i].pattern);
			}
		}

		return -EINVAL;
	}

	return 0;
}

static int nvmf_check_allowed_opts(struct nvmf_ctrl_options *opts,
		unsigned int allowed_opts)
{
	if (opts->mask & ~allowed_opts) {
		int i;

		for (i = 0; i < ARRAY_SIZE(opt_tokens); i++) {
			if ((opt_tokens[i].token & opts->mask) &&
			    (opt_tokens[i].token & ~allowed_opts)) {
				pr_warn("invalid parameter '%s'\n",
					opt_tokens[i].pattern);
			}
		}

		return -EINVAL;
	}

	return 0;
}

void nvmf_free_options(struct nvmf_ctrl_options *opts)
{
	nvmf_host_put(opts->host);
	kfree(opts->transport);
	kfree(opts->traddr);
	kfree(opts->trsvcid);
	kfree(opts->subsysnqn);
	kfree(opts->host_traddr);
	kfree(opts);
}
EXPORT_SYMBOL_GPL(nvmf_free_options);

#define NVMF_REQUIRED_OPTS	(NVMF_OPT_TRANSPORT | NVMF_OPT_NQN)
#define NVMF_ALLOWED_OPTS	(NVMF_OPT_QUEUE_SIZE | NVMF_OPT_NR_IO_QUEUES | \
				 NVMF_OPT_KATO | NVMF_OPT_HOSTNQN | \
				 NVMF_OPT_HOST_ID)

static struct nvme_ctrl *
nvmf_create_ctrl(struct device *dev, const char *buf, size_t count)
{
	struct nvmf_ctrl_options *opts;
	struct nvmf_transport_ops *ops;
	struct nvme_ctrl *ctrl;
	int ret;

	opts = kzalloc(sizeof(*opts), GFP_KERNEL);
	if (!opts)
		return ERR_PTR(-ENOMEM);

	ret = nvmf_parse_options(opts, buf);
	if (ret)
		goto out_free_opts;

	/*
	 * Check the generic options first as we need a valid transport for
	 * the lookup below.  Then clear the generic flags so that transport
	 * drivers don't have to care about them.
	 */
	ret = nvmf_check_required_opts(opts, NVMF_REQUIRED_OPTS);
	if (ret)
		goto out_free_opts;
	opts->mask &= ~NVMF_REQUIRED_OPTS;

	down_read(&nvmf_transports_rwsem);
	ops = nvmf_lookup_transport(opts);
	if (!ops) {
		pr_info("no handler found for transport %s.\n",
			opts->transport);
		ret = -EINVAL;
		goto out_unlock;
	}

	ret = nvmf_check_required_opts(opts, ops->required_opts);
	if (ret)
		goto out_unlock;
	ret = nvmf_check_allowed_opts(opts, NVMF_ALLOWED_OPTS |
				ops->allowed_opts | ops->required_opts);
	if (ret)
		goto out_unlock;

	ctrl = ops->create_ctrl(dev, opts);
	if (IS_ERR(ctrl)) {
		ret = PTR_ERR(ctrl);
		goto out_unlock;
	}

	if (strcmp(ctrl->subnqn, opts->subsysnqn)) {
		dev_warn(ctrl->device,
			"controller returned incorrect NQN: \"%s\".\n",
			ctrl->subnqn);
<<<<<<< HEAD
		mutex_unlock(&nvmf_transports_mutex);
=======
		up_read(&nvmf_transports_rwsem);
>>>>>>> bb176f67
		ctrl->ops->delete_ctrl(ctrl);
		return ERR_PTR(-EINVAL);
	}

<<<<<<< HEAD
	mutex_unlock(&nvmf_transports_mutex);
=======
	up_read(&nvmf_transports_rwsem);
>>>>>>> bb176f67
	return ctrl;

out_unlock:
	up_read(&nvmf_transports_rwsem);
out_free_opts:
	nvmf_free_options(opts);
	return ERR_PTR(ret);
}

static struct class *nvmf_class;
static struct device *nvmf_device;
static DEFINE_MUTEX(nvmf_dev_mutex);

static ssize_t nvmf_dev_write(struct file *file, const char __user *ubuf,
		size_t count, loff_t *pos)
{
	struct seq_file *seq_file = file->private_data;
	struct nvme_ctrl *ctrl;
	const char *buf;
	int ret = 0;

	if (count > PAGE_SIZE)
		return -ENOMEM;

	buf = memdup_user_nul(ubuf, count);
	if (IS_ERR(buf))
		return PTR_ERR(buf);

	mutex_lock(&nvmf_dev_mutex);
	if (seq_file->private) {
		ret = -EINVAL;
		goto out_unlock;
	}

	ctrl = nvmf_create_ctrl(nvmf_device, buf, count);
	if (IS_ERR(ctrl)) {
		ret = PTR_ERR(ctrl);
		goto out_unlock;
	}

	seq_file->private = ctrl;

out_unlock:
	mutex_unlock(&nvmf_dev_mutex);
	kfree(buf);
	return ret ? ret : count;
}

static int nvmf_dev_show(struct seq_file *seq_file, void *private)
{
	struct nvme_ctrl *ctrl;
	int ret = 0;

	mutex_lock(&nvmf_dev_mutex);
	ctrl = seq_file->private;
	if (!ctrl) {
		ret = -EINVAL;
		goto out_unlock;
	}

	seq_printf(seq_file, "instance=%d,cntlid=%d\n",
			ctrl->instance, ctrl->cntlid);

out_unlock:
	mutex_unlock(&nvmf_dev_mutex);
	return ret;
}

static int nvmf_dev_open(struct inode *inode, struct file *file)
{
	/*
	 * The miscdevice code initializes file->private_data, but doesn't
	 * make use of it later.
	 */
	file->private_data = NULL;
	return single_open(file, nvmf_dev_show, NULL);
}

static int nvmf_dev_release(struct inode *inode, struct file *file)
{
	struct seq_file *seq_file = file->private_data;
	struct nvme_ctrl *ctrl = seq_file->private;

	if (ctrl)
		nvme_put_ctrl(ctrl);
	return single_release(inode, file);
}

static const struct file_operations nvmf_dev_fops = {
	.owner		= THIS_MODULE,
	.write		= nvmf_dev_write,
	.read		= seq_read,
	.open		= nvmf_dev_open,
	.release	= nvmf_dev_release,
};

static struct miscdevice nvmf_misc = {
	.minor		= MISC_DYNAMIC_MINOR,
	.name           = "nvme-fabrics",
	.fops		= &nvmf_dev_fops,
};

static int __init nvmf_init(void)
{
	int ret;

	nvmf_default_host = nvmf_host_default();
	if (!nvmf_default_host)
		return -ENOMEM;

	nvmf_class = class_create(THIS_MODULE, "nvme-fabrics");
	if (IS_ERR(nvmf_class)) {
		pr_err("couldn't register class nvme-fabrics\n");
		ret = PTR_ERR(nvmf_class);
		goto out_free_host;
	}

	nvmf_device =
		device_create(nvmf_class, NULL, MKDEV(0, 0), NULL, "ctl");
	if (IS_ERR(nvmf_device)) {
		pr_err("couldn't create nvme-fabris device!\n");
		ret = PTR_ERR(nvmf_device);
		goto out_destroy_class;
	}

	ret = misc_register(&nvmf_misc);
	if (ret) {
		pr_err("couldn't register misc device: %d\n", ret);
		goto out_destroy_device;
	}

	return 0;

out_destroy_device:
	device_destroy(nvmf_class, MKDEV(0, 0));
out_destroy_class:
	class_destroy(nvmf_class);
out_free_host:
	nvmf_host_put(nvmf_default_host);
	return ret;
}

static void __exit nvmf_exit(void)
{
	misc_deregister(&nvmf_misc);
	device_destroy(nvmf_class, MKDEV(0, 0));
	class_destroy(nvmf_class);
	nvmf_host_put(nvmf_default_host);

	BUILD_BUG_ON(sizeof(struct nvmf_connect_command) != 64);
	BUILD_BUG_ON(sizeof(struct nvmf_property_get_command) != 64);
	BUILD_BUG_ON(sizeof(struct nvmf_property_set_command) != 64);
	BUILD_BUG_ON(sizeof(struct nvmf_connect_data) != 1024);
}

MODULE_LICENSE("GPL v2");

module_init(nvmf_init);
module_exit(nvmf_exit);<|MERGE_RESOLUTION|>--- conflicted
+++ resolved
@@ -737,10 +737,7 @@
 				goto out;
 			}
 			if (uuid_parse(p, &hostid)) {
-<<<<<<< HEAD
-=======
 				pr_err("Invalid hostid %s\n", p);
->>>>>>> bb176f67
 				ret = -EINVAL;
 				goto out;
 			}
@@ -881,20 +878,12 @@
 		dev_warn(ctrl->device,
 			"controller returned incorrect NQN: \"%s\".\n",
 			ctrl->subnqn);
-<<<<<<< HEAD
-		mutex_unlock(&nvmf_transports_mutex);
-=======
 		up_read(&nvmf_transports_rwsem);
->>>>>>> bb176f67
 		ctrl->ops->delete_ctrl(ctrl);
 		return ERR_PTR(-EINVAL);
 	}
 
-<<<<<<< HEAD
-	mutex_unlock(&nvmf_transports_mutex);
-=======
 	up_read(&nvmf_transports_rwsem);
->>>>>>> bb176f67
 	return ctrl;
 
 out_unlock:
