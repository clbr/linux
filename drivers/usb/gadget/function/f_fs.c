/*
 * f_fs.c -- user mode file system API for USB composite function controllers
 *
 * Copyright (C) 2010 Samsung Electronics
 * Author: Michal Nazarewicz <mina86@mina86.com>
 *
 * Based on inode.c (GadgetFS) which was:
 * Copyright (C) 2003-2004 David Brownell
 * Copyright (C) 2003 Agilent Technologies
 *
 * This program is free software; you can redistribute it and/or modify
 * it under the terms of the GNU General Public License as published by
 * the Free Software Foundation; either version 2 of the License, or
 * (at your option) any later version.
 */


/* #define DEBUG */
/* #define VERBOSE_DEBUG */

#include <linux/blkdev.h>
#include <linux/pagemap.h>
#include <linux/export.h>
#include <linux/hid.h>
#include <linux/module.h>
#include <asm/unaligned.h>

#include <linux/usb/composite.h>
#include <linux/usb/functionfs.h>

#include <linux/aio.h>
#include <linux/mmu_context.h>
#include <linux/poll.h>

#include "u_fs.h"
#include "u_f.h"
#include "u_os_desc.h"
#include "configfs.h"

#define FUNCTIONFS_MAGIC	0xa647361 /* Chosen by a honest dice roll ;) */

/* Reference counter handling */
static void ffs_data_get(struct ffs_data *ffs);
static void ffs_data_put(struct ffs_data *ffs);
/* Creates new ffs_data object. */
static struct ffs_data *__must_check ffs_data_new(void) __attribute__((malloc));

/* Opened counter handling. */
static void ffs_data_opened(struct ffs_data *ffs);
static void ffs_data_closed(struct ffs_data *ffs);

/* Called with ffs->mutex held; take over ownership of data. */
static int __must_check
__ffs_data_got_descs(struct ffs_data *ffs, char *data, size_t len);
static int __must_check
__ffs_data_got_strings(struct ffs_data *ffs, char *data, size_t len);


/* The function structure ***************************************************/

struct ffs_ep;

struct ffs_function {
	struct usb_configuration	*conf;
	struct usb_gadget		*gadget;
	struct ffs_data			*ffs;

	struct ffs_ep			*eps;
	u8				eps_revmap[16];
	short				*interfaces_nums;

	struct usb_function		function;
};


static struct ffs_function *ffs_func_from_usb(struct usb_function *f)
{
	return container_of(f, struct ffs_function, function);
}


static inline enum ffs_setup_state
ffs_setup_state_clear_cancelled(struct ffs_data *ffs)
{
	return (enum ffs_setup_state)
		cmpxchg(&ffs->setup_state, FFS_SETUP_CANCELLED, FFS_NO_SETUP);
}


static void ffs_func_eps_disable(struct ffs_function *func);
static int __must_check ffs_func_eps_enable(struct ffs_function *func);

static int ffs_func_bind(struct usb_configuration *,
			 struct usb_function *);
static int ffs_func_set_alt(struct usb_function *, unsigned, unsigned);
static void ffs_func_disable(struct usb_function *);
static int ffs_func_setup(struct usb_function *,
			  const struct usb_ctrlrequest *);
static void ffs_func_suspend(struct usb_function *);
static void ffs_func_resume(struct usb_function *);


static int ffs_func_revmap_ep(struct ffs_function *func, u8 num);
static int ffs_func_revmap_intf(struct ffs_function *func, u8 intf);


/* The endpoints structures *************************************************/

struct ffs_ep {
	struct usb_ep			*ep;	/* P: ffs->eps_lock */
	struct usb_request		*req;	/* P: epfile->mutex */

	/* [0]: full speed, [1]: high speed, [2]: super speed */
	struct usb_endpoint_descriptor	*descs[3];

	u8				num;

	int				status;	/* P: epfile->mutex */
};

struct ffs_epfile {
	/* Protects ep->ep and ep->req. */
	struct mutex			mutex;
	wait_queue_head_t		wait;

	struct ffs_data			*ffs;
	struct ffs_ep			*ep;	/* P: ffs->eps_lock */

	struct dentry			*dentry;

	char				name[5];

	unsigned char			in;	/* P: ffs->eps_lock */
	unsigned char			isoc;	/* P: ffs->eps_lock */

	unsigned char			_pad;
};

/*  ffs_io_data structure ***************************************************/

struct ffs_io_data {
	bool aio;
	bool read;

	struct kiocb *kiocb;
	const struct iovec *iovec;
	unsigned long nr_segs;
	char __user *buf;
	size_t len;

	struct mm_struct *mm;
	struct work_struct work;

	struct usb_ep *ep;
	struct usb_request *req;
};

struct ffs_desc_helper {
	struct ffs_data *ffs;
	unsigned interfaces_count;
	unsigned eps_count;
};

static int  __must_check ffs_epfiles_create(struct ffs_data *ffs);
static void ffs_epfiles_destroy(struct ffs_epfile *epfiles, unsigned count);

static struct dentry *
ffs_sb_create_file(struct super_block *sb, const char *name, void *data,
		   const struct file_operations *fops);

/* Devices management *******************************************************/

DEFINE_MUTEX(ffs_lock);
EXPORT_SYMBOL_GPL(ffs_lock);

static struct ffs_dev *_ffs_find_dev(const char *name);
static struct ffs_dev *_ffs_alloc_dev(void);
static int _ffs_name_dev(struct ffs_dev *dev, const char *name);
static void _ffs_free_dev(struct ffs_dev *dev);
static void *ffs_acquire_dev(const char *dev_name);
static void ffs_release_dev(struct ffs_data *ffs_data);
static int ffs_ready(struct ffs_data *ffs);
static void ffs_closed(struct ffs_data *ffs);

/* Misc helper functions ****************************************************/

static int ffs_mutex_lock(struct mutex *mutex, unsigned nonblock)
	__attribute__((warn_unused_result, nonnull));
static char *ffs_prepare_buffer(const char __user *buf, size_t len)
	__attribute__((warn_unused_result, nonnull));


/* Control file aka ep0 *****************************************************/

static void ffs_ep0_complete(struct usb_ep *ep, struct usb_request *req)
{
	struct ffs_data *ffs = req->context;

	complete_all(&ffs->ep0req_completion);
}

static int __ffs_ep0_queue_wait(struct ffs_data *ffs, char *data, size_t len)
{
	struct usb_request *req = ffs->ep0req;
	int ret;

	req->zero     = len < le16_to_cpu(ffs->ev.setup.wLength);

	spin_unlock_irq(&ffs->ev.waitq.lock);

	req->buf      = data;
	req->length   = len;

	/*
	 * UDC layer requires to provide a buffer even for ZLP, but should
	 * not use it at all. Let's provide some poisoned pointer to catch
	 * possible bug in the driver.
	 */
	if (req->buf == NULL)
		req->buf = (void *)0xDEADBABE;

	reinit_completion(&ffs->ep0req_completion);

	ret = usb_ep_queue(ffs->gadget->ep0, req, GFP_ATOMIC);
	if (unlikely(ret < 0))
		return ret;

	ret = wait_for_completion_interruptible(&ffs->ep0req_completion);
	if (unlikely(ret)) {
		usb_ep_dequeue(ffs->gadget->ep0, req);
		return -EINTR;
	}

	ffs->setup_state = FFS_NO_SETUP;
	return req->status ? req->status : req->actual;
}

static int __ffs_ep0_stall(struct ffs_data *ffs)
{
	if (ffs->ev.can_stall) {
		pr_vdebug("ep0 stall\n");
		usb_ep_set_halt(ffs->gadget->ep0);
		ffs->setup_state = FFS_NO_SETUP;
		return -EL2HLT;
	} else {
		pr_debug("bogus ep0 stall!\n");
		return -ESRCH;
	}
}

static ssize_t ffs_ep0_write(struct file *file, const char __user *buf,
			     size_t len, loff_t *ptr)
{
	struct ffs_data *ffs = file->private_data;
	ssize_t ret;
	char *data;

	ENTER();

	/* Fast check if setup was canceled */
	if (ffs_setup_state_clear_cancelled(ffs) == FFS_SETUP_CANCELLED)
		return -EIDRM;

	/* Acquire mutex */
	ret = ffs_mutex_lock(&ffs->mutex, file->f_flags & O_NONBLOCK);
	if (unlikely(ret < 0))
		return ret;

	/* Check state */
	switch (ffs->state) {
	case FFS_READ_DESCRIPTORS:
	case FFS_READ_STRINGS:
		/* Copy data */
		if (unlikely(len < 16)) {
			ret = -EINVAL;
			break;
		}

		data = ffs_prepare_buffer(buf, len);
		if (IS_ERR(data)) {
			ret = PTR_ERR(data);
			break;
		}

		/* Handle data */
		if (ffs->state == FFS_READ_DESCRIPTORS) {
			pr_info("read descriptors\n");
			ret = __ffs_data_got_descs(ffs, data, len);
			if (unlikely(ret < 0))
				break;

			ffs->state = FFS_READ_STRINGS;
			ret = len;
		} else {
			pr_info("read strings\n");
			ret = __ffs_data_got_strings(ffs, data, len);
			if (unlikely(ret < 0))
				break;

			ret = ffs_epfiles_create(ffs);
			if (unlikely(ret)) {
				ffs->state = FFS_CLOSING;
				break;
			}

			ffs->state = FFS_ACTIVE;
			mutex_unlock(&ffs->mutex);

			ret = ffs_ready(ffs);
			if (unlikely(ret < 0)) {
				ffs->state = FFS_CLOSING;
				return ret;
			}

			set_bit(FFS_FL_CALL_CLOSED_CALLBACK, &ffs->flags);
			return len;
		}
		break;

	case FFS_ACTIVE:
		data = NULL;
		/*
		 * We're called from user space, we can use _irq
		 * rather then _irqsave
		 */
		spin_lock_irq(&ffs->ev.waitq.lock);
		switch (ffs_setup_state_clear_cancelled(ffs)) {
		case FFS_SETUP_CANCELLED:
			ret = -EIDRM;
			goto done_spin;

		case FFS_NO_SETUP:
			ret = -ESRCH;
			goto done_spin;

		case FFS_SETUP_PENDING:
			break;
		}

		/* FFS_SETUP_PENDING */
		if (!(ffs->ev.setup.bRequestType & USB_DIR_IN)) {
			spin_unlock_irq(&ffs->ev.waitq.lock);
			ret = __ffs_ep0_stall(ffs);
			break;
		}

		/* FFS_SETUP_PENDING and not stall */
		len = min(len, (size_t)le16_to_cpu(ffs->ev.setup.wLength));

		spin_unlock_irq(&ffs->ev.waitq.lock);

		data = ffs_prepare_buffer(buf, len);
		if (IS_ERR(data)) {
			ret = PTR_ERR(data);
			break;
		}

		spin_lock_irq(&ffs->ev.waitq.lock);

		/*
		 * We are guaranteed to be still in FFS_ACTIVE state
		 * but the state of setup could have changed from
		 * FFS_SETUP_PENDING to FFS_SETUP_CANCELLED so we need
		 * to check for that.  If that happened we copied data
		 * from user space in vain but it's unlikely.
		 *
		 * For sure we are not in FFS_NO_SETUP since this is
		 * the only place FFS_SETUP_PENDING -> FFS_NO_SETUP
		 * transition can be performed and it's protected by
		 * mutex.
		 */
		if (ffs_setup_state_clear_cancelled(ffs) ==
		    FFS_SETUP_CANCELLED) {
			ret = -EIDRM;
done_spin:
			spin_unlock_irq(&ffs->ev.waitq.lock);
		} else {
			/* unlocks spinlock */
			ret = __ffs_ep0_queue_wait(ffs, data, len);
		}
		kfree(data);
		break;

	default:
		ret = -EBADFD;
		break;
	}

	mutex_unlock(&ffs->mutex);
	return ret;
}

static ssize_t __ffs_ep0_read_events(struct ffs_data *ffs, char __user *buf,
				     size_t n)
{
	/*
	 * We are holding ffs->ev.waitq.lock and ffs->mutex and we need
	 * to release them.
	 */
	struct usb_functionfs_event events[n];
	unsigned i = 0;

	memset(events, 0, sizeof events);

	do {
		events[i].type = ffs->ev.types[i];
		if (events[i].type == FUNCTIONFS_SETUP) {
			events[i].u.setup = ffs->ev.setup;
			ffs->setup_state = FFS_SETUP_PENDING;
		}
	} while (++i < n);

	if (n < ffs->ev.count) {
		ffs->ev.count -= n;
		memmove(ffs->ev.types, ffs->ev.types + n,
			ffs->ev.count * sizeof *ffs->ev.types);
	} else {
		ffs->ev.count = 0;
	}

	spin_unlock_irq(&ffs->ev.waitq.lock);
	mutex_unlock(&ffs->mutex);

	return unlikely(__copy_to_user(buf, events, sizeof events))
		? -EFAULT : sizeof events;
}

static ssize_t ffs_ep0_read(struct file *file, char __user *buf,
			    size_t len, loff_t *ptr)
{
	struct ffs_data *ffs = file->private_data;
	char *data = NULL;
	size_t n;
	int ret;

	ENTER();

	/* Fast check if setup was canceled */
	if (ffs_setup_state_clear_cancelled(ffs) == FFS_SETUP_CANCELLED)
		return -EIDRM;

	/* Acquire mutex */
	ret = ffs_mutex_lock(&ffs->mutex, file->f_flags & O_NONBLOCK);
	if (unlikely(ret < 0))
		return ret;

	/* Check state */
	if (ffs->state != FFS_ACTIVE) {
		ret = -EBADFD;
		goto done_mutex;
	}

	/*
	 * We're called from user space, we can use _irq rather then
	 * _irqsave
	 */
	spin_lock_irq(&ffs->ev.waitq.lock);

	switch (ffs_setup_state_clear_cancelled(ffs)) {
	case FFS_SETUP_CANCELLED:
		ret = -EIDRM;
		break;

	case FFS_NO_SETUP:
		n = len / sizeof(struct usb_functionfs_event);
		if (unlikely(!n)) {
			ret = -EINVAL;
			break;
		}

		if ((file->f_flags & O_NONBLOCK) && !ffs->ev.count) {
			ret = -EAGAIN;
			break;
		}

		if (wait_event_interruptible_exclusive_locked_irq(ffs->ev.waitq,
							ffs->ev.count)) {
			ret = -EINTR;
			break;
		}

		return __ffs_ep0_read_events(ffs, buf,
					     min(n, (size_t)ffs->ev.count));

	case FFS_SETUP_PENDING:
		if (ffs->ev.setup.bRequestType & USB_DIR_IN) {
			spin_unlock_irq(&ffs->ev.waitq.lock);
			ret = __ffs_ep0_stall(ffs);
			goto done_mutex;
		}

		len = min(len, (size_t)le16_to_cpu(ffs->ev.setup.wLength));

		spin_unlock_irq(&ffs->ev.waitq.lock);

		if (likely(len)) {
			data = kmalloc(len, GFP_KERNEL);
			if (unlikely(!data)) {
				ret = -ENOMEM;
				goto done_mutex;
			}
		}

		spin_lock_irq(&ffs->ev.waitq.lock);

		/* See ffs_ep0_write() */
		if (ffs_setup_state_clear_cancelled(ffs) ==
		    FFS_SETUP_CANCELLED) {
			ret = -EIDRM;
			break;
		}

		/* unlocks spinlock */
		ret = __ffs_ep0_queue_wait(ffs, data, len);
		if (likely(ret > 0) && unlikely(__copy_to_user(buf, data, len)))
			ret = -EFAULT;
		goto done_mutex;

	default:
		ret = -EBADFD;
		break;
	}

	spin_unlock_irq(&ffs->ev.waitq.lock);
done_mutex:
	mutex_unlock(&ffs->mutex);
	kfree(data);
	return ret;
}

static int ffs_ep0_open(struct inode *inode, struct file *file)
{
	struct ffs_data *ffs = inode->i_private;

	ENTER();

	if (unlikely(ffs->state == FFS_CLOSING))
		return -EBUSY;

	file->private_data = ffs;
	ffs_data_opened(ffs);

	return 0;
}

static int ffs_ep0_release(struct inode *inode, struct file *file)
{
	struct ffs_data *ffs = file->private_data;

	ENTER();

	ffs_data_closed(ffs);

	return 0;
}

static long ffs_ep0_ioctl(struct file *file, unsigned code, unsigned long value)
{
	struct ffs_data *ffs = file->private_data;
	struct usb_gadget *gadget = ffs->gadget;
	long ret;

	ENTER();

	if (code == FUNCTIONFS_INTERFACE_REVMAP) {
		struct ffs_function *func = ffs->func;
		ret = func ? ffs_func_revmap_intf(func, value) : -ENODEV;
	} else if (gadget && gadget->ops->ioctl) {
		ret = gadget->ops->ioctl(gadget, code, value);
	} else {
		ret = -ENOTTY;
	}

	return ret;
}

static unsigned int ffs_ep0_poll(struct file *file, poll_table *wait)
{
	struct ffs_data *ffs = file->private_data;
	unsigned int mask = POLLWRNORM;
	int ret;

	poll_wait(file, &ffs->ev.waitq, wait);

	ret = ffs_mutex_lock(&ffs->mutex, file->f_flags & O_NONBLOCK);
	if (unlikely(ret < 0))
		return mask;

	switch (ffs->state) {
	case FFS_READ_DESCRIPTORS:
	case FFS_READ_STRINGS:
		mask |= POLLOUT;
		break;

	case FFS_ACTIVE:
		switch (ffs->setup_state) {
		case FFS_NO_SETUP:
			if (ffs->ev.count)
				mask |= POLLIN;
			break;

		case FFS_SETUP_PENDING:
		case FFS_SETUP_CANCELLED:
			mask |= (POLLIN | POLLOUT);
			break;
		}
	case FFS_CLOSING:
		break;
	}

	mutex_unlock(&ffs->mutex);

	return mask;
}

static const struct file_operations ffs_ep0_operations = {
	.llseek =	no_llseek,

	.open =		ffs_ep0_open,
	.write =	ffs_ep0_write,
	.read =		ffs_ep0_read,
	.release =	ffs_ep0_release,
	.unlocked_ioctl =	ffs_ep0_ioctl,
	.poll =		ffs_ep0_poll,
};


/* "Normal" endpoints operations ********************************************/

static void ffs_epfile_io_complete(struct usb_ep *_ep, struct usb_request *req)
{
	ENTER();
	if (likely(req->context)) {
		struct ffs_ep *ep = _ep->driver_data;
		ep->status = req->status ? req->status : req->actual;
		complete(req->context);
	}
}

static void ffs_user_copy_worker(struct work_struct *work)
{
	struct ffs_io_data *io_data = container_of(work, struct ffs_io_data,
						   work);
	int ret = io_data->req->status ? io_data->req->status :
					 io_data->req->actual;

	if (io_data->read && ret > 0) {
		int i;
		size_t pos = 0;
		use_mm(io_data->mm);
		for (i = 0; i < io_data->nr_segs; i++) {
			if (unlikely(copy_to_user(io_data->iovec[i].iov_base,
						 &io_data->buf[pos],
						 io_data->iovec[i].iov_len))) {
				ret = -EFAULT;
				break;
			}
			pos += io_data->iovec[i].iov_len;
		}
		unuse_mm(io_data->mm);
	}

	aio_complete(io_data->kiocb, ret, ret);

	usb_ep_free_request(io_data->ep, io_data->req);

	io_data->kiocb->private = NULL;
	if (io_data->read)
		kfree(io_data->iovec);
	kfree(io_data->buf);
	kfree(io_data);
}

static void ffs_epfile_async_io_complete(struct usb_ep *_ep,
					 struct usb_request *req)
{
	struct ffs_io_data *io_data = req->context;

	ENTER();

	INIT_WORK(&io_data->work, ffs_user_copy_worker);
	schedule_work(&io_data->work);
}

static ssize_t ffs_epfile_io(struct file *file, struct ffs_io_data *io_data)
{
	struct ffs_epfile *epfile = file->private_data;
	struct ffs_ep *ep;
	char *data = NULL;
	ssize_t ret, data_len;
	int halt;

	/* Are we still active? */
	if (WARN_ON(epfile->ffs->state != FFS_ACTIVE)) {
		ret = -ENODEV;
		goto error;
	}

	/* Wait for endpoint to be enabled */
	ep = epfile->ep;
	if (!ep) {
		if (file->f_flags & O_NONBLOCK) {
			ret = -EAGAIN;
			goto error;
		}

		ret = wait_event_interruptible(epfile->wait, (ep = epfile->ep));
		if (ret) {
			ret = -EINTR;
			goto error;
		}
	}

	/* Do we halt? */
	halt = (!io_data->read == !epfile->in);
	if (halt && epfile->isoc) {
		ret = -EINVAL;
		goto error;
	}

	/* Allocate & copy */
	if (!halt) {
		/*
		 * if we _do_ wait above, the epfile->ffs->gadget might be NULL
		 * before the waiting completes, so do not assign to 'gadget' earlier
		 */
		struct usb_gadget *gadget = epfile->ffs->gadget;

		spin_lock_irq(&epfile->ffs->eps_lock);
		/* In the meantime, endpoint got disabled or changed. */
		if (epfile->ep != ep) {
			spin_unlock_irq(&epfile->ffs->eps_lock);
			return -ESHUTDOWN;
		}
		/*
		 * Controller may require buffer size to be aligned to
		 * maxpacketsize of an out endpoint.
		 */
		data_len = io_data->read ?
			   usb_ep_align_maybe(gadget, ep->ep, io_data->len) :
			   io_data->len;
		spin_unlock_irq(&epfile->ffs->eps_lock);

		data = kmalloc(data_len, GFP_KERNEL);
		if (unlikely(!data))
			return -ENOMEM;
		if (io_data->aio && !io_data->read) {
			int i;
			size_t pos = 0;
			for (i = 0; i < io_data->nr_segs; i++) {
				if (unlikely(copy_from_user(&data[pos],
					     io_data->iovec[i].iov_base,
					     io_data->iovec[i].iov_len))) {
					ret = -EFAULT;
					goto error;
				}
				pos += io_data->iovec[i].iov_len;
			}
		} else {
			if (!io_data->read &&
			    unlikely(__copy_from_user(data, io_data->buf,
						      io_data->len))) {
				ret = -EFAULT;
				goto error;
			}
		}
	}

	/* We will be using request */
	ret = ffs_mutex_lock(&epfile->mutex, file->f_flags & O_NONBLOCK);
	if (unlikely(ret))
		goto error;

	spin_lock_irq(&epfile->ffs->eps_lock);

	if (epfile->ep != ep) {
		/* In the meantime, endpoint got disabled or changed. */
		ret = -ESHUTDOWN;
		spin_unlock_irq(&epfile->ffs->eps_lock);
	} else if (halt) {
		/* Halt */
		if (likely(epfile->ep == ep) && !WARN_ON(!ep->ep))
			usb_ep_set_halt(ep->ep);
		spin_unlock_irq(&epfile->ffs->eps_lock);
		ret = -EBADMSG;
	} else {
		/* Fire the request */
		struct usb_request *req;

		if (io_data->aio) {
			req = usb_ep_alloc_request(ep->ep, GFP_KERNEL);
			if (unlikely(!req))
				goto error_lock;

			req->buf      = data;
			req->length   = io_data->len;

			io_data->buf = data;
			io_data->ep = ep->ep;
			io_data->req = req;

			req->context  = io_data;
			req->complete = ffs_epfile_async_io_complete;

			ret = usb_ep_queue(ep->ep, req, GFP_ATOMIC);
			if (unlikely(ret)) {
				usb_ep_free_request(ep->ep, req);
				goto error_lock;
			}
			ret = -EIOCBQUEUED;

			spin_unlock_irq(&epfile->ffs->eps_lock);
		} else {
			DECLARE_COMPLETION_ONSTACK(done);

			req = ep->req;
			req->buf      = data;
			req->length   = io_data->len;

			req->context  = &done;
			req->complete = ffs_epfile_io_complete;

			ret = usb_ep_queue(ep->ep, req, GFP_ATOMIC);

			spin_unlock_irq(&epfile->ffs->eps_lock);

			if (unlikely(ret < 0)) {
				/* nop */
			} else if (unlikely(
				   wait_for_completion_interruptible(&done))) {
				ret = -EINTR;
				usb_ep_dequeue(ep->ep, req);
			} else {
				/*
				 * XXX We may end up silently droping data
				 * here.  Since data_len (i.e. req->length) may
				 * be bigger than len (after being rounded up
				 * to maxpacketsize), we may end up with more
				 * data then user space has space for.
				 */
				ret = ep->status;
				if (io_data->read && ret > 0) {
					ret = min_t(size_t, ret, io_data->len);

					if (unlikely(copy_to_user(io_data->buf,
						data, ret)))
						ret = -EFAULT;
				}
			}
			kfree(data);
		}
	}

	mutex_unlock(&epfile->mutex);
	return ret;

error_lock:
	spin_unlock_irq(&epfile->ffs->eps_lock);
	mutex_unlock(&epfile->mutex);
error:
	kfree(data);
	return ret;
}

static ssize_t
ffs_epfile_write(struct file *file, const char __user *buf, size_t len,
		 loff_t *ptr)
{
	struct ffs_io_data io_data;

	ENTER();

	io_data.aio = false;
	io_data.read = false;
	io_data.buf = (char * __user)buf;
	io_data.len = len;

	return ffs_epfile_io(file, &io_data);
}

static ssize_t
ffs_epfile_read(struct file *file, char __user *buf, size_t len, loff_t *ptr)
{
	struct ffs_io_data io_data;

	ENTER();

	io_data.aio = false;
	io_data.read = true;
	io_data.buf = buf;
	io_data.len = len;

	return ffs_epfile_io(file, &io_data);
}

static int
ffs_epfile_open(struct inode *inode, struct file *file)
{
	struct ffs_epfile *epfile = inode->i_private;

	ENTER();

	if (WARN_ON(epfile->ffs->state != FFS_ACTIVE))
		return -ENODEV;

	file->private_data = epfile;
	ffs_data_opened(epfile->ffs);

	return 0;
}

static int ffs_aio_cancel(struct kiocb *kiocb)
{
	struct ffs_io_data *io_data = kiocb->private;
	struct ffs_epfile *epfile = kiocb->ki_filp->private_data;
	int value;

	ENTER();

	spin_lock_irq(&epfile->ffs->eps_lock);

	if (likely(io_data && io_data->ep && io_data->req))
		value = usb_ep_dequeue(io_data->ep, io_data->req);
	else
		value = -EINVAL;

	spin_unlock_irq(&epfile->ffs->eps_lock);

	return value;
}

static ssize_t ffs_epfile_aio_write(struct kiocb *kiocb,
				    const struct iovec *iovec,
				    unsigned long nr_segs, loff_t loff)
{
	struct ffs_io_data *io_data;

	ENTER();

	io_data = kmalloc(sizeof(*io_data), GFP_KERNEL);
	if (unlikely(!io_data))
		return -ENOMEM;

	io_data->aio = true;
	io_data->read = false;
	io_data->kiocb = kiocb;
	io_data->iovec = iovec;
	io_data->nr_segs = nr_segs;
	io_data->len = kiocb->ki_nbytes;
	io_data->mm = current->mm;

	kiocb->private = io_data;

	kiocb_set_cancel_fn(kiocb, ffs_aio_cancel);

	return ffs_epfile_io(kiocb->ki_filp, io_data);
}

static ssize_t ffs_epfile_aio_read(struct kiocb *kiocb,
				   const struct iovec *iovec,
				   unsigned long nr_segs, loff_t loff)
{
	struct ffs_io_data *io_data;
	struct iovec *iovec_copy;

	ENTER();

	iovec_copy = kmalloc_array(nr_segs, sizeof(*iovec_copy), GFP_KERNEL);
	if (unlikely(!iovec_copy))
		return -ENOMEM;

	memcpy(iovec_copy, iovec, sizeof(struct iovec)*nr_segs);

	io_data = kmalloc(sizeof(*io_data), GFP_KERNEL);
	if (unlikely(!io_data)) {
		kfree(iovec_copy);
		return -ENOMEM;
	}

	io_data->aio = true;
	io_data->read = true;
	io_data->kiocb = kiocb;
	io_data->iovec = iovec_copy;
	io_data->nr_segs = nr_segs;
	io_data->len = kiocb->ki_nbytes;
	io_data->mm = current->mm;

	kiocb->private = io_data;

	kiocb_set_cancel_fn(kiocb, ffs_aio_cancel);

	return ffs_epfile_io(kiocb->ki_filp, io_data);
}

static int
ffs_epfile_release(struct inode *inode, struct file *file)
{
	struct ffs_epfile *epfile = inode->i_private;

	ENTER();

	ffs_data_closed(epfile->ffs);

	return 0;
}

static long ffs_epfile_ioctl(struct file *file, unsigned code,
			     unsigned long value)
{
	struct ffs_epfile *epfile = file->private_data;
	int ret;

	ENTER();

	if (WARN_ON(epfile->ffs->state != FFS_ACTIVE))
		return -ENODEV;

	spin_lock_irq(&epfile->ffs->eps_lock);
	if (likely(epfile->ep)) {
		switch (code) {
		case FUNCTIONFS_FIFO_STATUS:
			ret = usb_ep_fifo_status(epfile->ep->ep);
			break;
		case FUNCTIONFS_FIFO_FLUSH:
			usb_ep_fifo_flush(epfile->ep->ep);
			ret = 0;
			break;
		case FUNCTIONFS_CLEAR_HALT:
			ret = usb_ep_clear_halt(epfile->ep->ep);
			break;
		case FUNCTIONFS_ENDPOINT_REVMAP:
			ret = epfile->ep->num;
			break;
		case FUNCTIONFS_ENDPOINT_DESC:
		{
			int desc_idx;
			struct usb_endpoint_descriptor *desc;

			switch (epfile->ffs->gadget->speed) {
			case USB_SPEED_SUPER:
				desc_idx = 2;
				break;
			case USB_SPEED_HIGH:
				desc_idx = 1;
				break;
			default:
				desc_idx = 0;
			}
			desc = epfile->ep->descs[desc_idx];

			spin_unlock_irq(&epfile->ffs->eps_lock);
			ret = copy_to_user((void *)value, desc, sizeof(*desc));
			if (ret)
				ret = -EFAULT;
			return ret;
		}
		default:
			ret = -ENOTTY;
		}
	} else {
		ret = -ENODEV;
	}
	spin_unlock_irq(&epfile->ffs->eps_lock);

	return ret;
}

static const struct file_operations ffs_epfile_operations = {
	.llseek =	no_llseek,

	.open =		ffs_epfile_open,
	.write =	ffs_epfile_write,
	.read =		ffs_epfile_read,
	.aio_write =	ffs_epfile_aio_write,
	.aio_read =	ffs_epfile_aio_read,
	.release =	ffs_epfile_release,
	.unlocked_ioctl =	ffs_epfile_ioctl,
};


/* File system and super block operations ***********************************/

/*
 * Mounting the file system creates a controller file, used first for
 * function configuration then later for event monitoring.
 */

static struct inode *__must_check
ffs_sb_make_inode(struct super_block *sb, void *data,
		  const struct file_operations *fops,
		  const struct inode_operations *iops,
		  struct ffs_file_perms *perms)
{
	struct inode *inode;

	ENTER();

	inode = new_inode(sb);

	if (likely(inode)) {
		struct timespec current_time = CURRENT_TIME;

		inode->i_ino	 = get_next_ino();
		inode->i_mode    = perms->mode;
		inode->i_uid     = perms->uid;
		inode->i_gid     = perms->gid;
		inode->i_atime   = current_time;
		inode->i_mtime   = current_time;
		inode->i_ctime   = current_time;
		inode->i_private = data;
		if (fops)
			inode->i_fop = fops;
		if (iops)
			inode->i_op  = iops;
	}

	return inode;
}

/* Create "regular" file */
static struct dentry *ffs_sb_create_file(struct super_block *sb,
					const char *name, void *data,
					const struct file_operations *fops)
{
	struct ffs_data	*ffs = sb->s_fs_info;
	struct dentry	*dentry;
	struct inode	*inode;

	ENTER();

	dentry = d_alloc_name(sb->s_root, name);
	if (unlikely(!dentry))
		return NULL;

	inode = ffs_sb_make_inode(sb, data, fops, NULL, &ffs->file_perms);
	if (unlikely(!inode)) {
		dput(dentry);
		return NULL;
	}

	d_add(dentry, inode);
	return dentry;
}

/* Super block */
static const struct super_operations ffs_sb_operations = {
	.statfs =	simple_statfs,
	.drop_inode =	generic_delete_inode,
};

struct ffs_sb_fill_data {
	struct ffs_file_perms perms;
	umode_t root_mode;
	const char *dev_name;
	struct ffs_data *ffs_data;
};

static int ffs_sb_fill(struct super_block *sb, void *_data, int silent)
{
	struct ffs_sb_fill_data *data = _data;
	struct inode	*inode;
	struct ffs_data	*ffs = data->ffs_data;

	ENTER();

	ffs->sb              = sb;
	data->ffs_data       = NULL;
	sb->s_fs_info        = ffs;
	sb->s_blocksize      = PAGE_CACHE_SIZE;
	sb->s_blocksize_bits = PAGE_CACHE_SHIFT;
	sb->s_magic          = FUNCTIONFS_MAGIC;
	sb->s_op             = &ffs_sb_operations;
	sb->s_time_gran      = 1;

	/* Root inode */
	data->perms.mode = data->root_mode;
	inode = ffs_sb_make_inode(sb, NULL,
				  &simple_dir_operations,
				  &simple_dir_inode_operations,
				  &data->perms);
	sb->s_root = d_make_root(inode);
	if (unlikely(!sb->s_root))
		return -ENOMEM;

	/* EP0 file */
	if (unlikely(!ffs_sb_create_file(sb, "ep0", ffs,
					 &ffs_ep0_operations)))
		return -ENOMEM;

	return 0;
}

static int ffs_fs_parse_opts(struct ffs_sb_fill_data *data, char *opts)
{
	ENTER();

	if (!opts || !*opts)
		return 0;

	for (;;) {
		unsigned long value;
		char *eq, *comma;

		/* Option limit */
		comma = strchr(opts, ',');
		if (comma)
			*comma = 0;

		/* Value limit */
		eq = strchr(opts, '=');
		if (unlikely(!eq)) {
			pr_err("'=' missing in %s\n", opts);
			return -EINVAL;
		}
		*eq = 0;

		/* Parse value */
		if (kstrtoul(eq + 1, 0, &value)) {
			pr_err("%s: invalid value: %s\n", opts, eq + 1);
			return -EINVAL;
		}

		/* Interpret option */
		switch (eq - opts) {
		case 5:
			if (!memcmp(opts, "rmode", 5))
				data->root_mode  = (value & 0555) | S_IFDIR;
			else if (!memcmp(opts, "fmode", 5))
				data->perms.mode = (value & 0666) | S_IFREG;
			else
				goto invalid;
			break;

		case 4:
			if (!memcmp(opts, "mode", 4)) {
				data->root_mode  = (value & 0555) | S_IFDIR;
				data->perms.mode = (value & 0666) | S_IFREG;
			} else {
				goto invalid;
			}
			break;

		case 3:
			if (!memcmp(opts, "uid", 3)) {
				data->perms.uid = make_kuid(current_user_ns(), value);
				if (!uid_valid(data->perms.uid)) {
					pr_err("%s: unmapped value: %lu\n", opts, value);
					return -EINVAL;
				}
			} else if (!memcmp(opts, "gid", 3)) {
				data->perms.gid = make_kgid(current_user_ns(), value);
				if (!gid_valid(data->perms.gid)) {
					pr_err("%s: unmapped value: %lu\n", opts, value);
					return -EINVAL;
				}
			} else {
				goto invalid;
			}
			break;

		default:
invalid:
			pr_err("%s: invalid option\n", opts);
			return -EINVAL;
		}

		/* Next iteration */
		if (!comma)
			break;
		opts = comma + 1;
	}

	return 0;
}

/* "mount -t functionfs dev_name /dev/function" ends up here */

static struct dentry *
ffs_fs_mount(struct file_system_type *t, int flags,
	      const char *dev_name, void *opts)
{
	struct ffs_sb_fill_data data = {
		.perms = {
			.mode = S_IFREG | 0600,
			.uid = GLOBAL_ROOT_UID,
			.gid = GLOBAL_ROOT_GID,
		},
		.root_mode = S_IFDIR | 0500,
	};
	struct dentry *rv;
	int ret;
	void *ffs_dev;
	struct ffs_data	*ffs;

	ENTER();

	ret = ffs_fs_parse_opts(&data, opts);
	if (unlikely(ret < 0))
		return ERR_PTR(ret);

	ffs = ffs_data_new();
	if (unlikely(!ffs))
		return ERR_PTR(-ENOMEM);
	ffs->file_perms = data.perms;

	ffs->dev_name = kstrdup(dev_name, GFP_KERNEL);
	if (unlikely(!ffs->dev_name)) {
		ffs_data_put(ffs);
		return ERR_PTR(-ENOMEM);
	}

	ffs_dev = ffs_acquire_dev(dev_name);
	if (IS_ERR(ffs_dev)) {
		ffs_data_put(ffs);
		return ERR_CAST(ffs_dev);
	}
	ffs->private_data = ffs_dev;
	data.ffs_data = ffs;

	rv = mount_nodev(t, flags, &data, ffs_sb_fill);
	if (IS_ERR(rv) && data.ffs_data) {
		ffs_release_dev(data.ffs_data);
		ffs_data_put(data.ffs_data);
	}
	return rv;
}

static void
ffs_fs_kill_sb(struct super_block *sb)
{
	ENTER();

	kill_litter_super(sb);
	if (sb->s_fs_info) {
		ffs_release_dev(sb->s_fs_info);
		ffs_data_put(sb->s_fs_info);
	}
}

static struct file_system_type ffs_fs_type = {
	.owner		= THIS_MODULE,
	.name		= "functionfs",
	.mount		= ffs_fs_mount,
	.kill_sb	= ffs_fs_kill_sb,
};
MODULE_ALIAS_FS("functionfs");


/* Driver's main init/cleanup functions *************************************/

static int functionfs_init(void)
{
	int ret;

	ENTER();

	ret = register_filesystem(&ffs_fs_type);
	if (likely(!ret))
		pr_info("file system registered\n");
	else
		pr_err("failed registering file system (%d)\n", ret);

	return ret;
}

static void functionfs_cleanup(void)
{
	ENTER();

	pr_info("unloading\n");
	unregister_filesystem(&ffs_fs_type);
}


/* ffs_data and ffs_function construction and destruction code **************/

static void ffs_data_clear(struct ffs_data *ffs);
static void ffs_data_reset(struct ffs_data *ffs);

static void ffs_data_get(struct ffs_data *ffs)
{
	ENTER();

	atomic_inc(&ffs->ref);
}

static void ffs_data_opened(struct ffs_data *ffs)
{
	ENTER();

	atomic_inc(&ffs->ref);
	atomic_inc(&ffs->opened);
}

static void ffs_data_put(struct ffs_data *ffs)
{
	ENTER();

	if (unlikely(atomic_dec_and_test(&ffs->ref))) {
		pr_info("%s(): freeing\n", __func__);
		ffs_data_clear(ffs);
		BUG_ON(waitqueue_active(&ffs->ev.waitq) ||
		       waitqueue_active(&ffs->ep0req_completion.wait));
		kfree(ffs->dev_name);
		kfree(ffs);
	}
}

static void ffs_data_closed(struct ffs_data *ffs)
{
	ENTER();

	if (atomic_dec_and_test(&ffs->opened)) {
		ffs->state = FFS_CLOSING;
		ffs_data_reset(ffs);
	}

	ffs_data_put(ffs);
}

static struct ffs_data *ffs_data_new(void)
{
	struct ffs_data *ffs = kzalloc(sizeof *ffs, GFP_KERNEL);
	if (unlikely(!ffs))
		return NULL;

	ENTER();

	atomic_set(&ffs->ref, 1);
	atomic_set(&ffs->opened, 0);
	ffs->state = FFS_READ_DESCRIPTORS;
	mutex_init(&ffs->mutex);
	spin_lock_init(&ffs->eps_lock);
	init_waitqueue_head(&ffs->ev.waitq);
	init_completion(&ffs->ep0req_completion);

	/* XXX REVISIT need to update it in some places, or do we? */
	ffs->ev.can_stall = 1;

	return ffs;
}

static void ffs_data_clear(struct ffs_data *ffs)
{
	ENTER();

	if (test_and_clear_bit(FFS_FL_CALL_CLOSED_CALLBACK, &ffs->flags))
		ffs_closed(ffs);

	BUG_ON(ffs->gadget);

	if (ffs->epfiles)
		ffs_epfiles_destroy(ffs->epfiles, ffs->eps_count);

	kfree(ffs->raw_descs_data);
	kfree(ffs->raw_strings);
	kfree(ffs->stringtabs);
}

static void ffs_data_reset(struct ffs_data *ffs)
{
	ENTER();

	ffs_data_clear(ffs);

	ffs->epfiles = NULL;
	ffs->raw_descs_data = NULL;
	ffs->raw_descs = NULL;
	ffs->raw_strings = NULL;
	ffs->stringtabs = NULL;

	ffs->raw_descs_length = 0;
	ffs->fs_descs_count = 0;
	ffs->hs_descs_count = 0;
	ffs->ss_descs_count = 0;

	ffs->strings_count = 0;
	ffs->interfaces_count = 0;
	ffs->eps_count = 0;

	ffs->ev.count = 0;

	ffs->state = FFS_READ_DESCRIPTORS;
	ffs->setup_state = FFS_NO_SETUP;
	ffs->flags = 0;
}


static int functionfs_bind(struct ffs_data *ffs, struct usb_composite_dev *cdev)
{
	struct usb_gadget_strings **lang;
	int first_id;

	ENTER();

	if (WARN_ON(ffs->state != FFS_ACTIVE
		 || test_and_set_bit(FFS_FL_BOUND, &ffs->flags)))
		return -EBADFD;

	first_id = usb_string_ids_n(cdev, ffs->strings_count);
	if (unlikely(first_id < 0))
		return first_id;

	ffs->ep0req = usb_ep_alloc_request(cdev->gadget->ep0, GFP_KERNEL);
	if (unlikely(!ffs->ep0req))
		return -ENOMEM;
	ffs->ep0req->complete = ffs_ep0_complete;
	ffs->ep0req->context = ffs;

	lang = ffs->stringtabs;
	if (lang) {
		for (; *lang; ++lang) {
			struct usb_string *str = (*lang)->strings;
			int id = first_id;
			for (; str->s; ++id, ++str)
				str->id = id;
		}
	}

	ffs->gadget = cdev->gadget;
	ffs_data_get(ffs);
	return 0;
}

static void functionfs_unbind(struct ffs_data *ffs)
{
	ENTER();

	if (!WARN_ON(!ffs->gadget)) {
		usb_ep_free_request(ffs->gadget->ep0, ffs->ep0req);
		ffs->ep0req = NULL;
		ffs->gadget = NULL;
		clear_bit(FFS_FL_BOUND, &ffs->flags);
		ffs_data_put(ffs);
	}
}

static int ffs_epfiles_create(struct ffs_data *ffs)
{
	struct ffs_epfile *epfile, *epfiles;
	unsigned i, count;

	ENTER();

	count = ffs->eps_count;
	epfiles = kcalloc(count, sizeof(*epfiles), GFP_KERNEL);
	if (!epfiles)
		return -ENOMEM;

	epfile = epfiles;
	for (i = 1; i <= count; ++i, ++epfile) {
		epfile->ffs = ffs;
		mutex_init(&epfile->mutex);
		init_waitqueue_head(&epfile->wait);
<<<<<<< HEAD
		if (ffs->user_flags & FUNCTIONFS_VIRTUAL_ADDR)
			sprintf(epfiles->name, "ep%02x", ffs->eps_addrmap[i]);
		else
			sprintf(epfiles->name, "ep%u", i);
		if (!unlikely(ffs_sb_create_file(ffs->sb, epfiles->name, epfile,
						 &ffs_epfile_operations,
						 &epfile->dentry))) {
=======
		sprintf(epfiles->name, "ep%u",  i);
		epfile->dentry = ffs_sb_create_file(ffs->sb, epfiles->name,
						 epfile,
						 &ffs_epfile_operations);
		if (unlikely(!epfile->dentry)) {
>>>>>>> a457606a
			ffs_epfiles_destroy(epfiles, i - 1);
			return -ENOMEM;
		}
	}

	ffs->epfiles = epfiles;
	return 0;
}

static void ffs_epfiles_destroy(struct ffs_epfile *epfiles, unsigned count)
{
	struct ffs_epfile *epfile = epfiles;

	ENTER();

	for (; count; --count, ++epfile) {
		BUG_ON(mutex_is_locked(&epfile->mutex) ||
		       waitqueue_active(&epfile->wait));
		if (epfile->dentry) {
			d_delete(epfile->dentry);
			dput(epfile->dentry);
			epfile->dentry = NULL;
		}
	}

	kfree(epfiles);
}


static void ffs_func_eps_disable(struct ffs_function *func)
{
	struct ffs_ep *ep         = func->eps;
	struct ffs_epfile *epfile = func->ffs->epfiles;
	unsigned count            = func->ffs->eps_count;
	unsigned long flags;

	spin_lock_irqsave(&func->ffs->eps_lock, flags);
	do {
		/* pending requests get nuked */
		if (likely(ep->ep))
			usb_ep_disable(ep->ep);
		epfile->ep = NULL;

		++ep;
		++epfile;
	} while (--count);
	spin_unlock_irqrestore(&func->ffs->eps_lock, flags);
}

static int ffs_func_eps_enable(struct ffs_function *func)
{
	struct ffs_data *ffs      = func->ffs;
	struct ffs_ep *ep         = func->eps;
	struct ffs_epfile *epfile = ffs->epfiles;
	unsigned count            = ffs->eps_count;
	unsigned long flags;
	int ret = 0;

	spin_lock_irqsave(&func->ffs->eps_lock, flags);
	do {
		struct usb_endpoint_descriptor *ds;
		int desc_idx;

		if (ffs->gadget->speed == USB_SPEED_SUPER)
			desc_idx = 2;
		else if (ffs->gadget->speed == USB_SPEED_HIGH)
			desc_idx = 1;
		else
			desc_idx = 0;

		/* fall-back to lower speed if desc missing for current speed */
		do {
			ds = ep->descs[desc_idx];
		} while (!ds && --desc_idx >= 0);

		if (!ds) {
			ret = -EINVAL;
			break;
		}

		ep->ep->driver_data = ep;
		ep->ep->desc = ds;
		ret = usb_ep_enable(ep->ep);
		if (likely(!ret)) {
			epfile->ep = ep;
			epfile->in = usb_endpoint_dir_in(ds);
			epfile->isoc = usb_endpoint_xfer_isoc(ds);
		} else {
			break;
		}

		wake_up(&epfile->wait);

		++ep;
		++epfile;
	} while (--count);
	spin_unlock_irqrestore(&func->ffs->eps_lock, flags);

	return ret;
}


/* Parsing and building descriptors and strings *****************************/

/*
 * This validates if data pointed by data is a valid USB descriptor as
 * well as record how many interfaces, endpoints and strings are
 * required by given configuration.  Returns address after the
 * descriptor or NULL if data is invalid.
 */

enum ffs_entity_type {
	FFS_DESCRIPTOR, FFS_INTERFACE, FFS_STRING, FFS_ENDPOINT
};

enum ffs_os_desc_type {
	FFS_OS_DESC, FFS_OS_DESC_EXT_COMPAT, FFS_OS_DESC_EXT_PROP
};

typedef int (*ffs_entity_callback)(enum ffs_entity_type entity,
				   u8 *valuep,
				   struct usb_descriptor_header *desc,
				   void *priv);

typedef int (*ffs_os_desc_callback)(enum ffs_os_desc_type entity,
				    struct usb_os_desc_header *h, void *data,
				    unsigned len, void *priv);

static int __must_check ffs_do_single_desc(char *data, unsigned len,
					   ffs_entity_callback entity,
					   void *priv)
{
	struct usb_descriptor_header *_ds = (void *)data;
	u8 length;
	int ret;

	ENTER();

	/* At least two bytes are required: length and type */
	if (len < 2) {
		pr_vdebug("descriptor too short\n");
		return -EINVAL;
	}

	/* If we have at least as many bytes as the descriptor takes? */
	length = _ds->bLength;
	if (len < length) {
		pr_vdebug("descriptor longer then available data\n");
		return -EINVAL;
	}

#define __entity_check_INTERFACE(val)  1
#define __entity_check_STRING(val)     (val)
#define __entity_check_ENDPOINT(val)   ((val) & USB_ENDPOINT_NUMBER_MASK)
#define __entity(type, val) do {					\
		pr_vdebug("entity " #type "(%02x)\n", (val));		\
		if (unlikely(!__entity_check_ ##type(val))) {		\
			pr_vdebug("invalid entity's value\n");		\
			return -EINVAL;					\
		}							\
		ret = entity(FFS_ ##type, &val, _ds, priv);		\
		if (unlikely(ret < 0)) {				\
			pr_debug("entity " #type "(%02x); ret = %d\n",	\
				 (val), ret);				\
			return ret;					\
		}							\
	} while (0)

	/* Parse descriptor depending on type. */
	switch (_ds->bDescriptorType) {
	case USB_DT_DEVICE:
	case USB_DT_CONFIG:
	case USB_DT_STRING:
	case USB_DT_DEVICE_QUALIFIER:
		/* function can't have any of those */
		pr_vdebug("descriptor reserved for gadget: %d\n",
		      _ds->bDescriptorType);
		return -EINVAL;

	case USB_DT_INTERFACE: {
		struct usb_interface_descriptor *ds = (void *)_ds;
		pr_vdebug("interface descriptor\n");
		if (length != sizeof *ds)
			goto inv_length;

		__entity(INTERFACE, ds->bInterfaceNumber);
		if (ds->iInterface)
			__entity(STRING, ds->iInterface);
	}
		break;

	case USB_DT_ENDPOINT: {
		struct usb_endpoint_descriptor *ds = (void *)_ds;
		pr_vdebug("endpoint descriptor\n");
		if (length != USB_DT_ENDPOINT_SIZE &&
		    length != USB_DT_ENDPOINT_AUDIO_SIZE)
			goto inv_length;
		__entity(ENDPOINT, ds->bEndpointAddress);
	}
		break;

	case HID_DT_HID:
		pr_vdebug("hid descriptor\n");
		if (length != sizeof(struct hid_descriptor))
			goto inv_length;
		break;

	case USB_DT_OTG:
		if (length != sizeof(struct usb_otg_descriptor))
			goto inv_length;
		break;

	case USB_DT_INTERFACE_ASSOCIATION: {
		struct usb_interface_assoc_descriptor *ds = (void *)_ds;
		pr_vdebug("interface association descriptor\n");
		if (length != sizeof *ds)
			goto inv_length;
		if (ds->iFunction)
			__entity(STRING, ds->iFunction);
	}
		break;

	case USB_DT_SS_ENDPOINT_COMP:
		pr_vdebug("EP SS companion descriptor\n");
		if (length != sizeof(struct usb_ss_ep_comp_descriptor))
			goto inv_length;
		break;

	case USB_DT_OTHER_SPEED_CONFIG:
	case USB_DT_INTERFACE_POWER:
	case USB_DT_DEBUG:
	case USB_DT_SECURITY:
	case USB_DT_CS_RADIO_CONTROL:
		/* TODO */
		pr_vdebug("unimplemented descriptor: %d\n", _ds->bDescriptorType);
		return -EINVAL;

	default:
		/* We should never be here */
		pr_vdebug("unknown descriptor: %d\n", _ds->bDescriptorType);
		return -EINVAL;

inv_length:
		pr_vdebug("invalid length: %d (descriptor %d)\n",
			  _ds->bLength, _ds->bDescriptorType);
		return -EINVAL;
	}

#undef __entity
#undef __entity_check_DESCRIPTOR
#undef __entity_check_INTERFACE
#undef __entity_check_STRING
#undef __entity_check_ENDPOINT

	return length;
}

static int __must_check ffs_do_descs(unsigned count, char *data, unsigned len,
				     ffs_entity_callback entity, void *priv)
{
	const unsigned _len = len;
	unsigned long num = 0;

	ENTER();

	for (;;) {
		int ret;

		if (num == count)
			data = NULL;

		/* Record "descriptor" entity */
		ret = entity(FFS_DESCRIPTOR, (u8 *)num, (void *)data, priv);
		if (unlikely(ret < 0)) {
			pr_debug("entity DESCRIPTOR(%02lx); ret = %d\n",
				 num, ret);
			return ret;
		}

		if (!data)
			return _len - len;

		ret = ffs_do_single_desc(data, len, entity, priv);
		if (unlikely(ret < 0)) {
			pr_debug("%s returns %d\n", __func__, ret);
			return ret;
		}

		len -= ret;
		data += ret;
		++num;
	}
}

static int __ffs_data_do_entity(enum ffs_entity_type type,
				u8 *valuep, struct usb_descriptor_header *desc,
				void *priv)
{
	struct ffs_desc_helper *helper = priv;
	struct usb_endpoint_descriptor *d;

	ENTER();

	switch (type) {
	case FFS_DESCRIPTOR:
		break;

	case FFS_INTERFACE:
		/*
		 * Interfaces are indexed from zero so if we
		 * encountered interface "n" then there are at least
		 * "n+1" interfaces.
		 */
		if (*valuep >= helper->interfaces_count)
			helper->interfaces_count = *valuep + 1;
		break;

	case FFS_STRING:
		/*
		 * Strings are indexed from 1 (0 is magic ;) reserved
		 * for languages list or some such)
		 */
		if (*valuep > helper->ffs->strings_count)
			helper->ffs->strings_count = *valuep;
		break;

	case FFS_ENDPOINT:
		d = (void *)desc;
		helper->eps_count++;
		if (helper->eps_count >= 15)
			return -EINVAL;
		/* Check if descriptors for any speed were already parsed */
		if (!helper->ffs->eps_count && !helper->ffs->interfaces_count)
			helper->ffs->eps_addrmap[helper->eps_count] =
				d->bEndpointAddress;
		else if (helper->ffs->eps_addrmap[helper->eps_count] !=
				d->bEndpointAddress)
			return -EINVAL;
		break;
	}

	return 0;
}

static int __ffs_do_os_desc_header(enum ffs_os_desc_type *next_type,
				   struct usb_os_desc_header *desc)
{
	u16 bcd_version = le16_to_cpu(desc->bcdVersion);
	u16 w_index = le16_to_cpu(desc->wIndex);

	if (bcd_version != 1) {
		pr_vdebug("unsupported os descriptors version: %d",
			  bcd_version);
		return -EINVAL;
	}
	switch (w_index) {
	case 0x4:
		*next_type = FFS_OS_DESC_EXT_COMPAT;
		break;
	case 0x5:
		*next_type = FFS_OS_DESC_EXT_PROP;
		break;
	default:
		pr_vdebug("unsupported os descriptor type: %d", w_index);
		return -EINVAL;
	}

	return sizeof(*desc);
}

/*
 * Process all extended compatibility/extended property descriptors
 * of a feature descriptor
 */
static int __must_check ffs_do_single_os_desc(char *data, unsigned len,
					      enum ffs_os_desc_type type,
					      u16 feature_count,
					      ffs_os_desc_callback entity,
					      void *priv,
					      struct usb_os_desc_header *h)
{
	int ret;
	const unsigned _len = len;

	ENTER();

	/* loop over all ext compat/ext prop descriptors */
	while (feature_count--) {
		ret = entity(type, h, data, len, priv);
		if (unlikely(ret < 0)) {
			pr_debug("bad OS descriptor, type: %d\n", type);
			return ret;
		}
		data += ret;
		len -= ret;
	}
	return _len - len;
}

/* Process a number of complete Feature Descriptors (Ext Compat or Ext Prop) */
static int __must_check ffs_do_os_descs(unsigned count,
					char *data, unsigned len,
					ffs_os_desc_callback entity, void *priv)
{
	const unsigned _len = len;
	unsigned long num = 0;

	ENTER();

	for (num = 0; num < count; ++num) {
		int ret;
		enum ffs_os_desc_type type;
		u16 feature_count;
		struct usb_os_desc_header *desc = (void *)data;

		if (len < sizeof(*desc))
			return -EINVAL;

		/*
		 * Record "descriptor" entity.
		 * Process dwLength, bcdVersion, wIndex, get b/wCount.
		 * Move the data pointer to the beginning of extended
		 * compatibilities proper or extended properties proper
		 * portions of the data
		 */
		if (le32_to_cpu(desc->dwLength) > len)
			return -EINVAL;

		ret = __ffs_do_os_desc_header(&type, desc);
		if (unlikely(ret < 0)) {
			pr_debug("entity OS_DESCRIPTOR(%02lx); ret = %d\n",
				 num, ret);
			return ret;
		}
		/*
		 * 16-bit hex "?? 00" Little Endian looks like 8-bit hex "??"
		 */
		feature_count = le16_to_cpu(desc->wCount);
		if (type == FFS_OS_DESC_EXT_COMPAT &&
		    (feature_count > 255 || desc->Reserved))
				return -EINVAL;
		len -= ret;
		data += ret;

		/*
		 * Process all function/property descriptors
		 * of this Feature Descriptor
		 */
		ret = ffs_do_single_os_desc(data, len, type,
					    feature_count, entity, priv, desc);
		if (unlikely(ret < 0)) {
			pr_debug("%s returns %d\n", __func__, ret);
			return ret;
		}

		len -= ret;
		data += ret;
	}
	return _len - len;
}

/**
 * Validate contents of the buffer from userspace related to OS descriptors.
 */
static int __ffs_data_do_os_desc(enum ffs_os_desc_type type,
				 struct usb_os_desc_header *h, void *data,
				 unsigned len, void *priv)
{
	struct ffs_data *ffs = priv;
	u8 length;

	ENTER();

	switch (type) {
	case FFS_OS_DESC_EXT_COMPAT: {
		struct usb_ext_compat_desc *d = data;
		int i;

		if (len < sizeof(*d) ||
		    d->bFirstInterfaceNumber >= ffs->interfaces_count ||
		    d->Reserved1)
			return -EINVAL;
		for (i = 0; i < ARRAY_SIZE(d->Reserved2); ++i)
			if (d->Reserved2[i])
				return -EINVAL;

		length = sizeof(struct usb_ext_compat_desc);
	}
		break;
	case FFS_OS_DESC_EXT_PROP: {
		struct usb_ext_prop_desc *d = data;
		u32 type, pdl;
		u16 pnl;

		if (len < sizeof(*d) || h->interface >= ffs->interfaces_count)
			return -EINVAL;
		length = le32_to_cpu(d->dwSize);
		type = le32_to_cpu(d->dwPropertyDataType);
		if (type < USB_EXT_PROP_UNICODE ||
		    type > USB_EXT_PROP_UNICODE_MULTI) {
			pr_vdebug("unsupported os descriptor property type: %d",
				  type);
			return -EINVAL;
		}
		pnl = le16_to_cpu(d->wPropertyNameLength);
		pdl = le32_to_cpu(*(u32 *)((u8 *)data + 10 + pnl));
		if (length != 14 + pnl + pdl) {
			pr_vdebug("invalid os descriptor length: %d pnl:%d pdl:%d (descriptor %d)\n",
				  length, pnl, pdl, type);
			return -EINVAL;
		}
		++ffs->ms_os_descs_ext_prop_count;
		/* property name reported to the host as "WCHAR"s */
		ffs->ms_os_descs_ext_prop_name_len += pnl * 2;
		ffs->ms_os_descs_ext_prop_data_len += pdl;
	}
		break;
	default:
		pr_vdebug("unknown descriptor: %d\n", type);
		return -EINVAL;
	}
	return length;
}

static int __ffs_data_got_descs(struct ffs_data *ffs,
				char *const _data, size_t len)
{
	char *data = _data, *raw_descs;
	unsigned os_descs_count = 0, counts[3], flags;
	int ret = -EINVAL, i;
	struct ffs_desc_helper helper;

	ENTER();

	if (get_unaligned_le32(data + 4) != len)
		goto error;

	switch (get_unaligned_le32(data)) {
	case FUNCTIONFS_DESCRIPTORS_MAGIC:
		flags = FUNCTIONFS_HAS_FS_DESC | FUNCTIONFS_HAS_HS_DESC;
		data += 8;
		len  -= 8;
		break;
	case FUNCTIONFS_DESCRIPTORS_MAGIC_V2:
		flags = get_unaligned_le32(data + 8);
		ffs->user_flags = flags;
		if (flags & ~(FUNCTIONFS_HAS_FS_DESC |
			      FUNCTIONFS_HAS_HS_DESC |
			      FUNCTIONFS_HAS_SS_DESC |
			      FUNCTIONFS_HAS_MS_OS_DESC |
			      FUNCTIONFS_VIRTUAL_ADDR)) {
			ret = -ENOSYS;
			goto error;
		}
		data += 12;
		len  -= 12;
		break;
	default:
		goto error;
	}

	/* Read fs_count, hs_count and ss_count (if present) */
	for (i = 0; i < 3; ++i) {
		if (!(flags & (1 << i))) {
			counts[i] = 0;
		} else if (len < 4) {
			goto error;
		} else {
			counts[i] = get_unaligned_le32(data);
			data += 4;
			len  -= 4;
		}
	}
	if (flags & (1 << i)) {
		os_descs_count = get_unaligned_le32(data);
		data += 4;
		len -= 4;
	};

	/* Read descriptors */
	raw_descs = data;
	helper.ffs = ffs;
	for (i = 0; i < 3; ++i) {
		if (!counts[i])
			continue;
		helper.interfaces_count = 0;
		helper.eps_count = 0;
		ret = ffs_do_descs(counts[i], data, len,
				   __ffs_data_do_entity, &helper);
		if (ret < 0)
			goto error;
		if (!ffs->eps_count && !ffs->interfaces_count) {
			ffs->eps_count = helper.eps_count;
			ffs->interfaces_count = helper.interfaces_count;
		} else {
			if (ffs->eps_count != helper.eps_count) {
				ret = -EINVAL;
				goto error;
			}
			if (ffs->interfaces_count != helper.interfaces_count) {
				ret = -EINVAL;
				goto error;
			}
		}
		data += ret;
		len  -= ret;
	}
	if (os_descs_count) {
		ret = ffs_do_os_descs(os_descs_count, data, len,
				      __ffs_data_do_os_desc, ffs);
		if (ret < 0)
			goto error;
		data += ret;
		len -= ret;
	}

	if (raw_descs == data || len) {
		ret = -EINVAL;
		goto error;
	}

	ffs->raw_descs_data	= _data;
	ffs->raw_descs		= raw_descs;
	ffs->raw_descs_length	= data - raw_descs;
	ffs->fs_descs_count	= counts[0];
	ffs->hs_descs_count	= counts[1];
	ffs->ss_descs_count	= counts[2];
	ffs->ms_os_descs_count	= os_descs_count;

	return 0;

error:
	kfree(_data);
	return ret;
}

static int __ffs_data_got_strings(struct ffs_data *ffs,
				  char *const _data, size_t len)
{
	u32 str_count, needed_count, lang_count;
	struct usb_gadget_strings **stringtabs, *t;
	struct usb_string *strings, *s;
	const char *data = _data;

	ENTER();

	if (unlikely(get_unaligned_le32(data) != FUNCTIONFS_STRINGS_MAGIC ||
		     get_unaligned_le32(data + 4) != len))
		goto error;
	str_count  = get_unaligned_le32(data + 8);
	lang_count = get_unaligned_le32(data + 12);

	/* if one is zero the other must be zero */
	if (unlikely(!str_count != !lang_count))
		goto error;

	/* Do we have at least as many strings as descriptors need? */
	needed_count = ffs->strings_count;
	if (unlikely(str_count < needed_count))
		goto error;

	/*
	 * If we don't need any strings just return and free all
	 * memory.
	 */
	if (!needed_count) {
		kfree(_data);
		return 0;
	}

	/* Allocate everything in one chunk so there's less maintenance. */
	{
		unsigned i = 0;
		vla_group(d);
		vla_item(d, struct usb_gadget_strings *, stringtabs,
			lang_count + 1);
		vla_item(d, struct usb_gadget_strings, stringtab, lang_count);
		vla_item(d, struct usb_string, strings,
			lang_count*(needed_count+1));

		char *vlabuf = kmalloc(vla_group_size(d), GFP_KERNEL);

		if (unlikely(!vlabuf)) {
			kfree(_data);
			return -ENOMEM;
		}

		/* Initialize the VLA pointers */
		stringtabs = vla_ptr(vlabuf, d, stringtabs);
		t = vla_ptr(vlabuf, d, stringtab);
		i = lang_count;
		do {
			*stringtabs++ = t++;
		} while (--i);
		*stringtabs = NULL;

		/* stringtabs = vlabuf = d_stringtabs for later kfree */
		stringtabs = vla_ptr(vlabuf, d, stringtabs);
		t = vla_ptr(vlabuf, d, stringtab);
		s = vla_ptr(vlabuf, d, strings);
		strings = s;
	}

	/* For each language */
	data += 16;
	len -= 16;

	do { /* lang_count > 0 so we can use do-while */
		unsigned needed = needed_count;

		if (unlikely(len < 3))
			goto error_free;
		t->language = get_unaligned_le16(data);
		t->strings  = s;
		++t;

		data += 2;
		len -= 2;

		/* For each string */
		do { /* str_count > 0 so we can use do-while */
			size_t length = strnlen(data, len);

			if (unlikely(length == len))
				goto error_free;

			/*
			 * User may provide more strings then we need,
			 * if that's the case we simply ignore the
			 * rest
			 */
			if (likely(needed)) {
				/*
				 * s->id will be set while adding
				 * function to configuration so for
				 * now just leave garbage here.
				 */
				s->s = data;
				--needed;
				++s;
			}

			data += length + 1;
			len -= length + 1;
		} while (--str_count);

		s->id = 0;   /* terminator */
		s->s = NULL;
		++s;

	} while (--lang_count);

	/* Some garbage left? */
	if (unlikely(len))
		goto error_free;

	/* Done! */
	ffs->stringtabs = stringtabs;
	ffs->raw_strings = _data;

	return 0;

error_free:
	kfree(stringtabs);
error:
	kfree(_data);
	return -EINVAL;
}


/* Events handling and management *******************************************/

static void __ffs_event_add(struct ffs_data *ffs,
			    enum usb_functionfs_event_type type)
{
	enum usb_functionfs_event_type rem_type1, rem_type2 = type;
	int neg = 0;

	/*
	 * Abort any unhandled setup
	 *
	 * We do not need to worry about some cmpxchg() changing value
	 * of ffs->setup_state without holding the lock because when
	 * state is FFS_SETUP_PENDING cmpxchg() in several places in
	 * the source does nothing.
	 */
	if (ffs->setup_state == FFS_SETUP_PENDING)
		ffs->setup_state = FFS_SETUP_CANCELLED;

	switch (type) {
	case FUNCTIONFS_RESUME:
		rem_type2 = FUNCTIONFS_SUSPEND;
		/* FALL THROUGH */
	case FUNCTIONFS_SUSPEND:
	case FUNCTIONFS_SETUP:
		rem_type1 = type;
		/* Discard all similar events */
		break;

	case FUNCTIONFS_BIND:
	case FUNCTIONFS_UNBIND:
	case FUNCTIONFS_DISABLE:
	case FUNCTIONFS_ENABLE:
		/* Discard everything other then power management. */
		rem_type1 = FUNCTIONFS_SUSPEND;
		rem_type2 = FUNCTIONFS_RESUME;
		neg = 1;
		break;

	default:
		WARN(1, "%d: unknown event, this should not happen\n", type);
		return;
	}

	{
		u8 *ev  = ffs->ev.types, *out = ev;
		unsigned n = ffs->ev.count;
		for (; n; --n, ++ev)
			if ((*ev == rem_type1 || *ev == rem_type2) == neg)
				*out++ = *ev;
			else
				pr_vdebug("purging event %d\n", *ev);
		ffs->ev.count = out - ffs->ev.types;
	}

	pr_vdebug("adding event %d\n", type);
	ffs->ev.types[ffs->ev.count++] = type;
	wake_up_locked(&ffs->ev.waitq);
}

static void ffs_event_add(struct ffs_data *ffs,
			  enum usb_functionfs_event_type type)
{
	unsigned long flags;
	spin_lock_irqsave(&ffs->ev.waitq.lock, flags);
	__ffs_event_add(ffs, type);
	spin_unlock_irqrestore(&ffs->ev.waitq.lock, flags);
}

/* Bind/unbind USB function hooks *******************************************/

static int ffs_ep_addr2idx(struct ffs_data *ffs, u8 endpoint_address)
{
	int i;

	for (i = 1; i < ARRAY_SIZE(ffs->eps_addrmap); ++i)
		if (ffs->eps_addrmap[i] == endpoint_address)
			return i;
	return -ENOENT;
}

static int __ffs_func_bind_do_descs(enum ffs_entity_type type, u8 *valuep,
				    struct usb_descriptor_header *desc,
				    void *priv)
{
	struct usb_endpoint_descriptor *ds = (void *)desc;
	struct ffs_function *func = priv;
	struct ffs_ep *ffs_ep;
	unsigned ep_desc_id;
	int idx;
	static const char *speed_names[] = { "full", "high", "super" };

	if (type != FFS_DESCRIPTOR)
		return 0;

	/*
	 * If ss_descriptors is not NULL, we are reading super speed
	 * descriptors; if hs_descriptors is not NULL, we are reading high
	 * speed descriptors; otherwise, we are reading full speed
	 * descriptors.
	 */
	if (func->function.ss_descriptors) {
		ep_desc_id = 2;
		func->function.ss_descriptors[(long)valuep] = desc;
	} else if (func->function.hs_descriptors) {
		ep_desc_id = 1;
		func->function.hs_descriptors[(long)valuep] = desc;
	} else {
		ep_desc_id = 0;
		func->function.fs_descriptors[(long)valuep]    = desc;
	}

	if (!desc || desc->bDescriptorType != USB_DT_ENDPOINT)
		return 0;

	idx = ffs_ep_addr2idx(func->ffs, ds->bEndpointAddress) - 1;
	if (idx < 0)
		return idx;

	ffs_ep = func->eps + idx;

	if (unlikely(ffs_ep->descs[ep_desc_id])) {
		pr_err("two %sspeed descriptors for EP %d\n",
			  speed_names[ep_desc_id],
			  ds->bEndpointAddress & USB_ENDPOINT_NUMBER_MASK);
		return -EINVAL;
	}
	ffs_ep->descs[ep_desc_id] = ds;

	ffs_dump_mem(": Original  ep desc", ds, ds->bLength);
	if (ffs_ep->ep) {
		ds->bEndpointAddress = ffs_ep->descs[0]->bEndpointAddress;
		if (!ds->wMaxPacketSize)
			ds->wMaxPacketSize = ffs_ep->descs[0]->wMaxPacketSize;
	} else {
		struct usb_request *req;
		struct usb_ep *ep;
		u8 bEndpointAddress;

		/*
		 * We back up bEndpointAddress because autoconfig overwrites
		 * it with physical endpoint address.
		 */
		bEndpointAddress = ds->bEndpointAddress;
		pr_vdebug("autoconfig\n");
		ep = usb_ep_autoconfig(func->gadget, ds);
		if (unlikely(!ep))
			return -ENOTSUPP;
		ep->driver_data = func->eps + idx;

		req = usb_ep_alloc_request(ep, GFP_KERNEL);
		if (unlikely(!req))
			return -ENOMEM;

		ffs_ep->ep  = ep;
		ffs_ep->req = req;
		func->eps_revmap[ds->bEndpointAddress &
				 USB_ENDPOINT_NUMBER_MASK] = idx + 1;
		/*
		 * If we use virtual address mapping, we restore
		 * original bEndpointAddress value.
		 */
		if (func->ffs->user_flags & FUNCTIONFS_VIRTUAL_ADDR)
			ds->bEndpointAddress = bEndpointAddress;
	}
	ffs_dump_mem(": Rewritten ep desc", ds, ds->bLength);

	return 0;
}

static int __ffs_func_bind_do_nums(enum ffs_entity_type type, u8 *valuep,
				   struct usb_descriptor_header *desc,
				   void *priv)
{
	struct ffs_function *func = priv;
	unsigned idx;
	u8 newValue;

	switch (type) {
	default:
	case FFS_DESCRIPTOR:
		/* Handled in previous pass by __ffs_func_bind_do_descs() */
		return 0;

	case FFS_INTERFACE:
		idx = *valuep;
		if (func->interfaces_nums[idx] < 0) {
			int id = usb_interface_id(func->conf, &func->function);
			if (unlikely(id < 0))
				return id;
			func->interfaces_nums[idx] = id;
		}
		newValue = func->interfaces_nums[idx];
		break;

	case FFS_STRING:
		/* String' IDs are allocated when fsf_data is bound to cdev */
		newValue = func->ffs->stringtabs[0]->strings[*valuep - 1].id;
		break;

	case FFS_ENDPOINT:
		/*
		 * USB_DT_ENDPOINT are handled in
		 * __ffs_func_bind_do_descs().
		 */
		if (desc->bDescriptorType == USB_DT_ENDPOINT)
			return 0;

		idx = (*valuep & USB_ENDPOINT_NUMBER_MASK) - 1;
		if (unlikely(!func->eps[idx].ep))
			return -EINVAL;

		{
			struct usb_endpoint_descriptor **descs;
			descs = func->eps[idx].descs;
			newValue = descs[descs[0] ? 0 : 1]->bEndpointAddress;
		}
		break;
	}

	pr_vdebug("%02x -> %02x\n", *valuep, newValue);
	*valuep = newValue;
	return 0;
}

static int __ffs_func_bind_do_os_desc(enum ffs_os_desc_type type,
				      struct usb_os_desc_header *h, void *data,
				      unsigned len, void *priv)
{
	struct ffs_function *func = priv;
	u8 length = 0;

	switch (type) {
	case FFS_OS_DESC_EXT_COMPAT: {
		struct usb_ext_compat_desc *desc = data;
		struct usb_os_desc_table *t;

		t = &func->function.os_desc_table[desc->bFirstInterfaceNumber];
		t->if_id = func->interfaces_nums[desc->bFirstInterfaceNumber];
		memcpy(t->os_desc->ext_compat_id, &desc->CompatibleID,
		       ARRAY_SIZE(desc->CompatibleID) +
		       ARRAY_SIZE(desc->SubCompatibleID));
		length = sizeof(*desc);
	}
		break;
	case FFS_OS_DESC_EXT_PROP: {
		struct usb_ext_prop_desc *desc = data;
		struct usb_os_desc_table *t;
		struct usb_os_desc_ext_prop *ext_prop;
		char *ext_prop_name;
		char *ext_prop_data;

		t = &func->function.os_desc_table[h->interface];
		t->if_id = func->interfaces_nums[h->interface];

		ext_prop = func->ffs->ms_os_descs_ext_prop_avail;
		func->ffs->ms_os_descs_ext_prop_avail += sizeof(*ext_prop);

		ext_prop->type = le32_to_cpu(desc->dwPropertyDataType);
		ext_prop->name_len = le16_to_cpu(desc->wPropertyNameLength);
		ext_prop->data_len = le32_to_cpu(*(u32 *)
			usb_ext_prop_data_len_ptr(data, ext_prop->name_len));
		length = ext_prop->name_len + ext_prop->data_len + 14;

		ext_prop_name = func->ffs->ms_os_descs_ext_prop_name_avail;
		func->ffs->ms_os_descs_ext_prop_name_avail +=
			ext_prop->name_len;

		ext_prop_data = func->ffs->ms_os_descs_ext_prop_data_avail;
		func->ffs->ms_os_descs_ext_prop_data_avail +=
			ext_prop->data_len;
		memcpy(ext_prop_data,
		       usb_ext_prop_data_ptr(data, ext_prop->name_len),
		       ext_prop->data_len);
		/* unicode data reported to the host as "WCHAR"s */
		switch (ext_prop->type) {
		case USB_EXT_PROP_UNICODE:
		case USB_EXT_PROP_UNICODE_ENV:
		case USB_EXT_PROP_UNICODE_LINK:
		case USB_EXT_PROP_UNICODE_MULTI:
			ext_prop->data_len *= 2;
			break;
		}
		ext_prop->data = ext_prop_data;

		memcpy(ext_prop_name, usb_ext_prop_name_ptr(data),
		       ext_prop->name_len);
		/* property name reported to the host as "WCHAR"s */
		ext_prop->name_len *= 2;
		ext_prop->name = ext_prop_name;

		t->os_desc->ext_prop_len +=
			ext_prop->name_len + ext_prop->data_len + 14;
		++t->os_desc->ext_prop_count;
		list_add_tail(&ext_prop->entry, &t->os_desc->ext_prop);
	}
		break;
	default:
		pr_vdebug("unknown descriptor: %d\n", type);
	}

	return length;
}

static inline struct f_fs_opts *ffs_do_functionfs_bind(struct usb_function *f,
						struct usb_configuration *c)
{
	struct ffs_function *func = ffs_func_from_usb(f);
	struct f_fs_opts *ffs_opts =
		container_of(f->fi, struct f_fs_opts, func_inst);
	int ret;

	ENTER();

	/*
	 * Legacy gadget triggers binding in functionfs_ready_callback,
	 * which already uses locking; taking the same lock here would
	 * cause a deadlock.
	 *
	 * Configfs-enabled gadgets however do need ffs_dev_lock.
	 */
	if (!ffs_opts->no_configfs)
		ffs_dev_lock();
	ret = ffs_opts->dev->desc_ready ? 0 : -ENODEV;
	func->ffs = ffs_opts->dev->ffs_data;
	if (!ffs_opts->no_configfs)
		ffs_dev_unlock();
	if (ret)
		return ERR_PTR(ret);

	func->conf = c;
	func->gadget = c->cdev->gadget;

	ffs_data_get(func->ffs);

	/*
	 * in drivers/usb/gadget/configfs.c:configfs_composite_bind()
	 * configurations are bound in sequence with list_for_each_entry,
	 * in each configuration its functions are bound in sequence
	 * with list_for_each_entry, so we assume no race condition
	 * with regard to ffs_opts->bound access
	 */
	if (!ffs_opts->refcnt) {
		ret = functionfs_bind(func->ffs, c->cdev);
		if (ret)
			return ERR_PTR(ret);
	}
	ffs_opts->refcnt++;
	func->function.strings = func->ffs->stringtabs;

	return ffs_opts;
}

static int _ffs_func_bind(struct usb_configuration *c,
			  struct usb_function *f)
{
	struct ffs_function *func = ffs_func_from_usb(f);
	struct ffs_data *ffs = func->ffs;

	const int full = !!func->ffs->fs_descs_count;
	const int high = gadget_is_dualspeed(func->gadget) &&
		func->ffs->hs_descs_count;
	const int super = gadget_is_superspeed(func->gadget) &&
		func->ffs->ss_descs_count;

	int fs_len, hs_len, ss_len, ret, i;

	/* Make it a single chunk, less management later on */
	vla_group(d);
	vla_item_with_sz(d, struct ffs_ep, eps, ffs->eps_count);
	vla_item_with_sz(d, struct usb_descriptor_header *, fs_descs,
		full ? ffs->fs_descs_count + 1 : 0);
	vla_item_with_sz(d, struct usb_descriptor_header *, hs_descs,
		high ? ffs->hs_descs_count + 1 : 0);
	vla_item_with_sz(d, struct usb_descriptor_header *, ss_descs,
		super ? ffs->ss_descs_count + 1 : 0);
	vla_item_with_sz(d, short, inums, ffs->interfaces_count);
	vla_item_with_sz(d, struct usb_os_desc_table, os_desc_table,
			 c->cdev->use_os_string ? ffs->interfaces_count : 0);
	vla_item_with_sz(d, char[16], ext_compat,
			 c->cdev->use_os_string ? ffs->interfaces_count : 0);
	vla_item_with_sz(d, struct usb_os_desc, os_desc,
			 c->cdev->use_os_string ? ffs->interfaces_count : 0);
	vla_item_with_sz(d, struct usb_os_desc_ext_prop, ext_prop,
			 ffs->ms_os_descs_ext_prop_count);
	vla_item_with_sz(d, char, ext_prop_name,
			 ffs->ms_os_descs_ext_prop_name_len);
	vla_item_with_sz(d, char, ext_prop_data,
			 ffs->ms_os_descs_ext_prop_data_len);
	vla_item_with_sz(d, char, raw_descs, ffs->raw_descs_length);
	char *vlabuf;

	ENTER();

	/* Has descriptors only for speeds gadget does not support */
	if (unlikely(!(full | high | super)))
		return -ENOTSUPP;

	/* Allocate a single chunk, less management later on */
	vlabuf = kzalloc(vla_group_size(d), GFP_KERNEL);
	if (unlikely(!vlabuf))
		return -ENOMEM;

	ffs->ms_os_descs_ext_prop_avail = vla_ptr(vlabuf, d, ext_prop);
	ffs->ms_os_descs_ext_prop_name_avail =
		vla_ptr(vlabuf, d, ext_prop_name);
	ffs->ms_os_descs_ext_prop_data_avail =
		vla_ptr(vlabuf, d, ext_prop_data);

	/* Copy descriptors  */
	memcpy(vla_ptr(vlabuf, d, raw_descs), ffs->raw_descs,
	       ffs->raw_descs_length);

	memset(vla_ptr(vlabuf, d, inums), 0xff, d_inums__sz);
	for (ret = ffs->eps_count; ret; --ret) {
		struct ffs_ep *ptr;

		ptr = vla_ptr(vlabuf, d, eps);
		ptr[ret].num = -1;
	}

	/* Save pointers
	 * d_eps == vlabuf, func->eps used to kfree vlabuf later
	*/
	func->eps             = vla_ptr(vlabuf, d, eps);
	func->interfaces_nums = vla_ptr(vlabuf, d, inums);

	/*
	 * Go through all the endpoint descriptors and allocate
	 * endpoints first, so that later we can rewrite the endpoint
	 * numbers without worrying that it may be described later on.
	 */
	if (likely(full)) {
		func->function.fs_descriptors = vla_ptr(vlabuf, d, fs_descs);
		fs_len = ffs_do_descs(ffs->fs_descs_count,
				      vla_ptr(vlabuf, d, raw_descs),
				      d_raw_descs__sz,
				      __ffs_func_bind_do_descs, func);
		if (unlikely(fs_len < 0)) {
			ret = fs_len;
			goto error;
		}
	} else {
		fs_len = 0;
	}

	if (likely(high)) {
		func->function.hs_descriptors = vla_ptr(vlabuf, d, hs_descs);
		hs_len = ffs_do_descs(ffs->hs_descs_count,
				      vla_ptr(vlabuf, d, raw_descs) + fs_len,
				      d_raw_descs__sz - fs_len,
				      __ffs_func_bind_do_descs, func);
		if (unlikely(hs_len < 0)) {
			ret = hs_len;
			goto error;
		}
	} else {
		hs_len = 0;
	}

	if (likely(super)) {
		func->function.ss_descriptors = vla_ptr(vlabuf, d, ss_descs);
		ss_len = ffs_do_descs(ffs->ss_descs_count,
				vla_ptr(vlabuf, d, raw_descs) + fs_len + hs_len,
				d_raw_descs__sz - fs_len - hs_len,
				__ffs_func_bind_do_descs, func);
		if (unlikely(ss_len < 0)) {
			ret = ss_len;
			goto error;
		}
	} else {
		ss_len = 0;
	}

	/*
	 * Now handle interface numbers allocation and interface and
	 * endpoint numbers rewriting.  We can do that in one go
	 * now.
	 */
	ret = ffs_do_descs(ffs->fs_descs_count +
			   (high ? ffs->hs_descs_count : 0) +
			   (super ? ffs->ss_descs_count : 0),
			   vla_ptr(vlabuf, d, raw_descs), d_raw_descs__sz,
			   __ffs_func_bind_do_nums, func);
	if (unlikely(ret < 0))
		goto error;

	func->function.os_desc_table = vla_ptr(vlabuf, d, os_desc_table);
	if (c->cdev->use_os_string)
		for (i = 0; i < ffs->interfaces_count; ++i) {
			struct usb_os_desc *desc;

			desc = func->function.os_desc_table[i].os_desc =
				vla_ptr(vlabuf, d, os_desc) +
				i * sizeof(struct usb_os_desc);
			desc->ext_compat_id =
				vla_ptr(vlabuf, d, ext_compat) + i * 16;
			INIT_LIST_HEAD(&desc->ext_prop);
		}
	ret = ffs_do_os_descs(ffs->ms_os_descs_count,
			      vla_ptr(vlabuf, d, raw_descs) +
			      fs_len + hs_len + ss_len,
			      d_raw_descs__sz - fs_len - hs_len - ss_len,
			      __ffs_func_bind_do_os_desc, func);
	if (unlikely(ret < 0))
		goto error;
	func->function.os_desc_n =
		c->cdev->use_os_string ? ffs->interfaces_count : 0;

	/* And we're done */
	ffs_event_add(ffs, FUNCTIONFS_BIND);
	return 0;

error:
	/* XXX Do we need to release all claimed endpoints here? */
	return ret;
}

static int ffs_func_bind(struct usb_configuration *c,
			 struct usb_function *f)
{
	struct f_fs_opts *ffs_opts = ffs_do_functionfs_bind(f, c);

	if (IS_ERR(ffs_opts))
		return PTR_ERR(ffs_opts);

	return _ffs_func_bind(c, f);
}


/* Other USB function hooks *************************************************/

static int ffs_func_set_alt(struct usb_function *f,
			    unsigned interface, unsigned alt)
{
	struct ffs_function *func = ffs_func_from_usb(f);
	struct ffs_data *ffs = func->ffs;
	int ret = 0, intf;

	if (alt != (unsigned)-1) {
		intf = ffs_func_revmap_intf(func, interface);
		if (unlikely(intf < 0))
			return intf;
	}

	if (ffs->func)
		ffs_func_eps_disable(ffs->func);

	if (ffs->state != FFS_ACTIVE)
		return -ENODEV;

	if (alt == (unsigned)-1) {
		ffs->func = NULL;
		ffs_event_add(ffs, FUNCTIONFS_DISABLE);
		return 0;
	}

	ffs->func = func;
	ret = ffs_func_eps_enable(func);
	if (likely(ret >= 0))
		ffs_event_add(ffs, FUNCTIONFS_ENABLE);
	return ret;
}

static void ffs_func_disable(struct usb_function *f)
{
	ffs_func_set_alt(f, 0, (unsigned)-1);
}

static int ffs_func_setup(struct usb_function *f,
			  const struct usb_ctrlrequest *creq)
{
	struct ffs_function *func = ffs_func_from_usb(f);
	struct ffs_data *ffs = func->ffs;
	unsigned long flags;
	int ret;

	ENTER();

	pr_vdebug("creq->bRequestType = %02x\n", creq->bRequestType);
	pr_vdebug("creq->bRequest     = %02x\n", creq->bRequest);
	pr_vdebug("creq->wValue       = %04x\n", le16_to_cpu(creq->wValue));
	pr_vdebug("creq->wIndex       = %04x\n", le16_to_cpu(creq->wIndex));
	pr_vdebug("creq->wLength      = %04x\n", le16_to_cpu(creq->wLength));

	/*
	 * Most requests directed to interface go through here
	 * (notable exceptions are set/get interface) so we need to
	 * handle them.  All other either handled by composite or
	 * passed to usb_configuration->setup() (if one is set).  No
	 * matter, we will handle requests directed to endpoint here
	 * as well (as it's straightforward) but what to do with any
	 * other request?
	 */
	if (ffs->state != FFS_ACTIVE)
		return -ENODEV;

	switch (creq->bRequestType & USB_RECIP_MASK) {
	case USB_RECIP_INTERFACE:
		ret = ffs_func_revmap_intf(func, le16_to_cpu(creq->wIndex));
		if (unlikely(ret < 0))
			return ret;
		break;

	case USB_RECIP_ENDPOINT:
		ret = ffs_func_revmap_ep(func, le16_to_cpu(creq->wIndex));
		if (unlikely(ret < 0))
			return ret;
		if (func->ffs->user_flags & FUNCTIONFS_VIRTUAL_ADDR)
			ret = func->ffs->eps_addrmap[ret];
		break;

	default:
		return -EOPNOTSUPP;
	}

	spin_lock_irqsave(&ffs->ev.waitq.lock, flags);
	ffs->ev.setup = *creq;
	ffs->ev.setup.wIndex = cpu_to_le16(ret);
	__ffs_event_add(ffs, FUNCTIONFS_SETUP);
	spin_unlock_irqrestore(&ffs->ev.waitq.lock, flags);

	return 0;
}

static void ffs_func_suspend(struct usb_function *f)
{
	ENTER();
	ffs_event_add(ffs_func_from_usb(f)->ffs, FUNCTIONFS_SUSPEND);
}

static void ffs_func_resume(struct usb_function *f)
{
	ENTER();
	ffs_event_add(ffs_func_from_usb(f)->ffs, FUNCTIONFS_RESUME);
}


/* Endpoint and interface numbers reverse mapping ***************************/

static int ffs_func_revmap_ep(struct ffs_function *func, u8 num)
{
	num = func->eps_revmap[num & USB_ENDPOINT_NUMBER_MASK];
	return num ? num : -EDOM;
}

static int ffs_func_revmap_intf(struct ffs_function *func, u8 intf)
{
	short *nums = func->interfaces_nums;
	unsigned count = func->ffs->interfaces_count;

	for (; count; --count, ++nums) {
		if (*nums >= 0 && *nums == intf)
			return nums - func->interfaces_nums;
	}

	return -EDOM;
}


/* Devices management *******************************************************/

static LIST_HEAD(ffs_devices);

static struct ffs_dev *_ffs_do_find_dev(const char *name)
{
	struct ffs_dev *dev;

	list_for_each_entry(dev, &ffs_devices, entry) {
		if (!dev->name || !name)
			continue;
		if (strcmp(dev->name, name) == 0)
			return dev;
	}

	return NULL;
}

/*
 * ffs_lock must be taken by the caller of this function
 */
static struct ffs_dev *_ffs_get_single_dev(void)
{
	struct ffs_dev *dev;

	if (list_is_singular(&ffs_devices)) {
		dev = list_first_entry(&ffs_devices, struct ffs_dev, entry);
		if (dev->single)
			return dev;
	}

	return NULL;
}

/*
 * ffs_lock must be taken by the caller of this function
 */
static struct ffs_dev *_ffs_find_dev(const char *name)
{
	struct ffs_dev *dev;

	dev = _ffs_get_single_dev();
	if (dev)
		return dev;

	return _ffs_do_find_dev(name);
}

/* Configfs support *********************************************************/

static inline struct f_fs_opts *to_ffs_opts(struct config_item *item)
{
	return container_of(to_config_group(item), struct f_fs_opts,
			    func_inst.group);
}

static void ffs_attr_release(struct config_item *item)
{
	struct f_fs_opts *opts = to_ffs_opts(item);

	usb_put_function_instance(&opts->func_inst);
}

static struct configfs_item_operations ffs_item_ops = {
	.release	= ffs_attr_release,
};

static struct config_item_type ffs_func_type = {
	.ct_item_ops	= &ffs_item_ops,
	.ct_owner	= THIS_MODULE,
};


/* Function registration interface ******************************************/

static void ffs_free_inst(struct usb_function_instance *f)
{
	struct f_fs_opts *opts;

	opts = to_f_fs_opts(f);
	ffs_dev_lock();
	_ffs_free_dev(opts->dev);
	ffs_dev_unlock();
	kfree(opts);
}

#define MAX_INST_NAME_LEN	40

static int ffs_set_inst_name(struct usb_function_instance *fi, const char *name)
{
	struct f_fs_opts *opts;
	char *ptr;
	const char *tmp;
	int name_len, ret;

	name_len = strlen(name) + 1;
	if (name_len > MAX_INST_NAME_LEN)
		return -ENAMETOOLONG;

	ptr = kstrndup(name, name_len, GFP_KERNEL);
	if (!ptr)
		return -ENOMEM;

	opts = to_f_fs_opts(fi);
	tmp = NULL;

	ffs_dev_lock();

	tmp = opts->dev->name_allocated ? opts->dev->name : NULL;
	ret = _ffs_name_dev(opts->dev, ptr);
	if (ret) {
		kfree(ptr);
		ffs_dev_unlock();
		return ret;
	}
	opts->dev->name_allocated = true;

	ffs_dev_unlock();

	kfree(tmp);

	return 0;
}

static struct usb_function_instance *ffs_alloc_inst(void)
{
	struct f_fs_opts *opts;
	struct ffs_dev *dev;

	opts = kzalloc(sizeof(*opts), GFP_KERNEL);
	if (!opts)
		return ERR_PTR(-ENOMEM);

	opts->func_inst.set_inst_name = ffs_set_inst_name;
	opts->func_inst.free_func_inst = ffs_free_inst;
	ffs_dev_lock();
	dev = _ffs_alloc_dev();
	ffs_dev_unlock();
	if (IS_ERR(dev)) {
		kfree(opts);
		return ERR_CAST(dev);
	}
	opts->dev = dev;
	dev->opts = opts;

	config_group_init_type_name(&opts->func_inst.group, "",
				    &ffs_func_type);
	return &opts->func_inst;
}

static void ffs_free(struct usb_function *f)
{
	kfree(ffs_func_from_usb(f));
}

static void ffs_func_unbind(struct usb_configuration *c,
			    struct usb_function *f)
{
	struct ffs_function *func = ffs_func_from_usb(f);
	struct ffs_data *ffs = func->ffs;
	struct f_fs_opts *opts =
		container_of(f->fi, struct f_fs_opts, func_inst);
	struct ffs_ep *ep = func->eps;
	unsigned count = ffs->eps_count;
	unsigned long flags;

	ENTER();
	if (ffs->func == func) {
		ffs_func_eps_disable(func);
		ffs->func = NULL;
	}

	if (!--opts->refcnt)
		functionfs_unbind(ffs);

	/* cleanup after autoconfig */
	spin_lock_irqsave(&func->ffs->eps_lock, flags);
	do {
		if (ep->ep && ep->req)
			usb_ep_free_request(ep->ep, ep->req);
		ep->req = NULL;
		++ep;
	} while (--count);
	spin_unlock_irqrestore(&func->ffs->eps_lock, flags);
	kfree(func->eps);
	func->eps = NULL;
	/*
	 * eps, descriptors and interfaces_nums are allocated in the
	 * same chunk so only one free is required.
	 */
	func->function.fs_descriptors = NULL;
	func->function.hs_descriptors = NULL;
	func->function.ss_descriptors = NULL;
	func->interfaces_nums = NULL;

	ffs_event_add(ffs, FUNCTIONFS_UNBIND);
}

static struct usb_function *ffs_alloc(struct usb_function_instance *fi)
{
	struct ffs_function *func;

	ENTER();

	func = kzalloc(sizeof(*func), GFP_KERNEL);
	if (unlikely(!func))
		return ERR_PTR(-ENOMEM);

	func->function.name    = "Function FS Gadget";

	func->function.bind    = ffs_func_bind;
	func->function.unbind  = ffs_func_unbind;
	func->function.set_alt = ffs_func_set_alt;
	func->function.disable = ffs_func_disable;
	func->function.setup   = ffs_func_setup;
	func->function.suspend = ffs_func_suspend;
	func->function.resume  = ffs_func_resume;
	func->function.free_func = ffs_free;

	return &func->function;
}

/*
 * ffs_lock must be taken by the caller of this function
 */
static struct ffs_dev *_ffs_alloc_dev(void)
{
	struct ffs_dev *dev;
	int ret;

	if (_ffs_get_single_dev())
			return ERR_PTR(-EBUSY);

	dev = kzalloc(sizeof(*dev), GFP_KERNEL);
	if (!dev)
		return ERR_PTR(-ENOMEM);

	if (list_empty(&ffs_devices)) {
		ret = functionfs_init();
		if (ret) {
			kfree(dev);
			return ERR_PTR(ret);
		}
	}

	list_add(&dev->entry, &ffs_devices);

	return dev;
}

/*
 * ffs_lock must be taken by the caller of this function
 * The caller is responsible for "name" being available whenever f_fs needs it
 */
static int _ffs_name_dev(struct ffs_dev *dev, const char *name)
{
	struct ffs_dev *existing;

	existing = _ffs_do_find_dev(name);
	if (existing)
		return -EBUSY;

	dev->name = name;

	return 0;
}

/*
 * The caller is responsible for "name" being available whenever f_fs needs it
 */
int ffs_name_dev(struct ffs_dev *dev, const char *name)
{
	int ret;

	ffs_dev_lock();
	ret = _ffs_name_dev(dev, name);
	ffs_dev_unlock();

	return ret;
}
EXPORT_SYMBOL_GPL(ffs_name_dev);

int ffs_single_dev(struct ffs_dev *dev)
{
	int ret;

	ret = 0;
	ffs_dev_lock();

	if (!list_is_singular(&ffs_devices))
		ret = -EBUSY;
	else
		dev->single = true;

	ffs_dev_unlock();
	return ret;
}
EXPORT_SYMBOL_GPL(ffs_single_dev);

/*
 * ffs_lock must be taken by the caller of this function
 */
static void _ffs_free_dev(struct ffs_dev *dev)
{
	list_del(&dev->entry);
	if (dev->name_allocated)
		kfree(dev->name);
	kfree(dev);
	if (list_empty(&ffs_devices))
		functionfs_cleanup();
}

static void *ffs_acquire_dev(const char *dev_name)
{
	struct ffs_dev *ffs_dev;

	ENTER();
	ffs_dev_lock();

	ffs_dev = _ffs_find_dev(dev_name);
	if (!ffs_dev)
		ffs_dev = ERR_PTR(-ENOENT);
	else if (ffs_dev->mounted)
		ffs_dev = ERR_PTR(-EBUSY);
	else if (ffs_dev->ffs_acquire_dev_callback &&
	    ffs_dev->ffs_acquire_dev_callback(ffs_dev))
		ffs_dev = ERR_PTR(-ENOENT);
	else
		ffs_dev->mounted = true;

	ffs_dev_unlock();
	return ffs_dev;
}

static void ffs_release_dev(struct ffs_data *ffs_data)
{
	struct ffs_dev *ffs_dev;

	ENTER();
	ffs_dev_lock();

	ffs_dev = ffs_data->private_data;
	if (ffs_dev) {
		ffs_dev->mounted = false;

		if (ffs_dev->ffs_release_dev_callback)
			ffs_dev->ffs_release_dev_callback(ffs_dev);
	}

	ffs_dev_unlock();
}

static int ffs_ready(struct ffs_data *ffs)
{
	struct ffs_dev *ffs_obj;
	int ret = 0;

	ENTER();
	ffs_dev_lock();

	ffs_obj = ffs->private_data;
	if (!ffs_obj) {
		ret = -EINVAL;
		goto done;
	}
	if (WARN_ON(ffs_obj->desc_ready)) {
		ret = -EBUSY;
		goto done;
	}

	ffs_obj->desc_ready = true;
	ffs_obj->ffs_data = ffs;

	if (ffs_obj->ffs_ready_callback)
		ret = ffs_obj->ffs_ready_callback(ffs);

done:
	ffs_dev_unlock();
	return ret;
}

static void ffs_closed(struct ffs_data *ffs)
{
	struct ffs_dev *ffs_obj;

	ENTER();
	ffs_dev_lock();

	ffs_obj = ffs->private_data;
	if (!ffs_obj)
		goto done;

	ffs_obj->desc_ready = false;

	if (ffs_obj->ffs_closed_callback)
		ffs_obj->ffs_closed_callback(ffs);

	if (!ffs_obj->opts || ffs_obj->opts->no_configfs
	    || !ffs_obj->opts->func_inst.group.cg_item.ci_parent)
		goto done;

	unregister_gadget_item(ffs_obj->opts->
			       func_inst.group.cg_item.ci_parent->ci_parent);
done:
	ffs_dev_unlock();
}

/* Misc helper functions ****************************************************/

static int ffs_mutex_lock(struct mutex *mutex, unsigned nonblock)
{
	return nonblock
		? likely(mutex_trylock(mutex)) ? 0 : -EAGAIN
		: mutex_lock_interruptible(mutex);
}

static char *ffs_prepare_buffer(const char __user *buf, size_t len)
{
	char *data;

	if (unlikely(!len))
		return NULL;

	data = kmalloc(len, GFP_KERNEL);
	if (unlikely(!data))
		return ERR_PTR(-ENOMEM);

	if (unlikely(__copy_from_user(data, buf, len))) {
		kfree(data);
		return ERR_PTR(-EFAULT);
	}

	pr_vdebug("Buffer from user space:\n");
	ffs_dump_mem("", data, len);

	return data;
}

DECLARE_USB_FUNCTION_INIT(ffs, ffs_alloc_inst, ffs_alloc);
MODULE_LICENSE("GPL");
MODULE_AUTHOR("Michal Nazarewicz");<|MERGE_RESOLUTION|>--- conflicted
+++ resolved
@@ -1552,21 +1552,14 @@
 		epfile->ffs = ffs;
 		mutex_init(&epfile->mutex);
 		init_waitqueue_head(&epfile->wait);
-<<<<<<< HEAD
 		if (ffs->user_flags & FUNCTIONFS_VIRTUAL_ADDR)
 			sprintf(epfiles->name, "ep%02x", ffs->eps_addrmap[i]);
 		else
 			sprintf(epfiles->name, "ep%u", i);
-		if (!unlikely(ffs_sb_create_file(ffs->sb, epfiles->name, epfile,
-						 &ffs_epfile_operations,
-						 &epfile->dentry))) {
-=======
-		sprintf(epfiles->name, "ep%u",  i);
 		epfile->dentry = ffs_sb_create_file(ffs->sb, epfiles->name,
 						 epfile,
 						 &ffs_epfile_operations);
 		if (unlikely(!epfile->dentry)) {
->>>>>>> a457606a
 			ffs_epfiles_destroy(epfiles, i - 1);
 			return -ENOMEM;
 		}
