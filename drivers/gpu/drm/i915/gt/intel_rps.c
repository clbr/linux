--- conflicted
+++ resolved
@@ -171,18 +171,7 @@
 	GT_TRACE(gt, "interrupts:on rps->pm_events: %x, rps_pm_mask:%x\n",
 		 rps->pm_events, rps_pm_mask(rps, rps->last_freq));
 
-<<<<<<< HEAD
-	if (IS_VALLEYVIEW(gt->i915))
-		/* WaGsvRC0ResidencyMethod:vlv */
-		events = GEN6_PM_RP_UP_EI_EXPIRED;
-	else
-		events = (GEN6_PM_RP_UP_THRESHOLD |
-			  GEN6_PM_RP_DOWN_THRESHOLD |
-			  GEN6_PM_RP_DOWN_TIMEOUT);
-	WRITE_ONCE(rps->pm_events, events);
-=======
 	rps_reset_ei(rps);
->>>>>>> 9ca1f474
 
 	spin_lock_irq(&gt->irq_lock);
 	gen6_gt_pm_enable_irq(gt, rps->pm_events);
@@ -221,11 +210,6 @@
 {
 	struct intel_gt *gt = rps_to_gt(rps);
 
-<<<<<<< HEAD
-	WRITE_ONCE(rps->pm_events, 0);
-
-=======
->>>>>>> 9ca1f474
 	intel_uncore_write(gt->uncore,
 			   GEN6_PMINTRMSK, rps_pm_sanitize_mask(rps, ~0u));
 
