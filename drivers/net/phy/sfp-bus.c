#include <linux/export.h>
#include <linux/kref.h>
#include <linux/list.h>
#include <linux/mutex.h>
#include <linux/phylink.h>
#include <linux/rtnetlink.h>
#include <linux/slab.h>

#include "sfp.h"

/**
 * struct sfp_bus - internal representation of a sfp bus
 */
struct sfp_bus {
	/* private: */
	struct kref kref;
	struct list_head node;
	struct fwnode_handle *fwnode;

	const struct sfp_socket_ops *socket_ops;
	struct device *sfp_dev;
	struct sfp *sfp;

	const struct sfp_upstream_ops *upstream_ops;
	void *upstream;
	struct net_device *netdev;
	struct phy_device *phydev;

	bool registered;
	bool started;
};

<<<<<<< HEAD
=======
/**
 * sfp_parse_port() - Parse the EEPROM base ID, setting the port type
 * @bus: a pointer to the &struct sfp_bus structure for the sfp module
 * @id: a pointer to the module's &struct sfp_eeprom_id
 * @support: optional pointer to an array of unsigned long for the
 *   ethtool support mask
 *
 * Parse the EEPROM identification given in @id, and return one of
 * %PORT_TP, %PORT_FIBRE or %PORT_OTHER. If @support is non-%NULL,
 * also set the ethtool %ETHTOOL_LINK_MODE_xxx_BIT corresponding with
 * the connector type.
 *
 * If the port type is not known, returns %PORT_OTHER.
 */
>>>>>>> 661e50bc
int sfp_parse_port(struct sfp_bus *bus, const struct sfp_eeprom_id *id,
		   unsigned long *support)
{
	int port;

	/* port is the physical connector, set this from the connector field. */
	switch (id->base.connector) {
	case SFP_CONNECTOR_SC:
	case SFP_CONNECTOR_FIBERJACK:
	case SFP_CONNECTOR_LC:
	case SFP_CONNECTOR_MT_RJ:
	case SFP_CONNECTOR_MU:
	case SFP_CONNECTOR_OPTICAL_PIGTAIL:
		port = PORT_FIBRE;
		break;

	case SFP_CONNECTOR_RJ45:
		port = PORT_TP;
		break;

	case SFP_CONNECTOR_COPPER_PIGTAIL:
		port = PORT_DA;
		break;

	case SFP_CONNECTOR_UNSPEC:
		if (id->base.e1000_base_t) {
			port = PORT_TP;
			break;
		}
		/* fallthrough */
	case SFP_CONNECTOR_SG: /* guess */
	case SFP_CONNECTOR_MPO_1X12:
	case SFP_CONNECTOR_MPO_2X16:
	case SFP_CONNECTOR_HSSDC_II:
	case SFP_CONNECTOR_NOSEPARATE:
	case SFP_CONNECTOR_MXC_2X16:
		port = PORT_OTHER;
		break;
	default:
		dev_warn(bus->sfp_dev, "SFP: unknown connector id 0x%02x\n",
			 id->base.connector);
		port = PORT_OTHER;
		break;
	}

	if (support) {
		switch (port) {
		case PORT_FIBRE:
			phylink_set(support, FIBRE);
			break;

		case PORT_TP:
			phylink_set(support, TP);
			break;
		}
	}

	return port;
}
EXPORT_SYMBOL_GPL(sfp_parse_port);

/**
 * sfp_parse_interface() - Parse the phy_interface_t
 * @bus: a pointer to the &struct sfp_bus structure for the sfp module
 * @id: a pointer to the module's &struct sfp_eeprom_id
 *
 * Derive the phy_interface_t mode for the information found in the
 * module's identifying EEPROM. There is no standard or defined way
 * to derive this information, so we use some heuristics.
 *
 * If the encoding is 64b66b, then the module must be >= 10G, so
 * return %PHY_INTERFACE_MODE_10GKR.
 *
 * If it's 8b10b, then it's 1G or slower. If it's definitely a fibre
 * module, return %PHY_INTERFACE_MODE_1000BASEX mode, otherwise return
 * %PHY_INTERFACE_MODE_SGMII mode.
 *
 * If the encoding is not known, return %PHY_INTERFACE_MODE_NA.
 */
phy_interface_t sfp_parse_interface(struct sfp_bus *bus,
				    const struct sfp_eeprom_id *id)
{
	phy_interface_t iface;

	/* Setting the serdes link mode is guesswork: there's no field in
	 * the EEPROM which indicates what mode should be used.
	 *
	 * If the module wants 64b66b, then it must be >= 10G.
	 *
	 * If it's a gigabit-only fiber module, it probably does not have
	 * a PHY, so switch to 802.3z negotiation mode. Otherwise, switch
	 * to SGMII mode (which is required to support non-gigabit speeds).
	 */
	switch (id->base.encoding) {
	case SFP_ENCODING_8472_64B66B:
		iface = PHY_INTERFACE_MODE_10GKR;
		break;

	case SFP_ENCODING_8B10B:
		if (!id->base.e1000_base_t &&
		    !id->base.e100_base_lx &&
		    !id->base.e100_base_fx)
			iface = PHY_INTERFACE_MODE_1000BASEX;
		else
			iface = PHY_INTERFACE_MODE_SGMII;
		break;

	default:
		if (id->base.e1000_base_cx) {
			iface = PHY_INTERFACE_MODE_1000BASEX;
			break;
		}

		iface = PHY_INTERFACE_MODE_NA;
		dev_err(bus->sfp_dev,
			"SFP module encoding does not support 8b10b nor 64b66b\n");
		break;
	}

	return iface;
}
EXPORT_SYMBOL_GPL(sfp_parse_interface);

/**
 * sfp_parse_support() - Parse the eeprom id for supported link modes
 * @bus: a pointer to the &struct sfp_bus structure for the sfp module
 * @id: a pointer to the module's &struct sfp_eeprom_id
 * @support: pointer to an array of unsigned long for the ethtool support mask
 *
 * Parse the EEPROM identification information and derive the supported
 * ethtool link modes for the module.
 */
void sfp_parse_support(struct sfp_bus *bus, const struct sfp_eeprom_id *id,
		       unsigned long *support)
{
	unsigned int br_min, br_nom, br_max;

	phylink_set(support, Autoneg);
	phylink_set(support, Pause);
	phylink_set(support, Asym_Pause);

	/* Decode the bitrate information to MBd */
	br_min = br_nom = br_max = 0;
	if (id->base.br_nominal) {
		if (id->base.br_nominal != 255) {
			br_nom = id->base.br_nominal * 100;
			br_min = br_nom + id->base.br_nominal * id->ext.br_min;
			br_max = br_nom + id->base.br_nominal * id->ext.br_max;
		} else if (id->ext.br_max) {
			br_nom = 250 * id->ext.br_max;
			br_max = br_nom + br_nom * id->ext.br_min / 100;
			br_min = br_nom - br_nom * id->ext.br_min / 100;
		}
	}

	/* Set ethtool support from the compliance fields. */
	if (id->base.e10g_base_sr)
		phylink_set(support, 10000baseSR_Full);
	if (id->base.e10g_base_lr)
		phylink_set(support, 10000baseLR_Full);
	if (id->base.e10g_base_lrm)
		phylink_set(support, 10000baseLRM_Full);
	if (id->base.e10g_base_er)
		phylink_set(support, 10000baseER_Full);
	if (id->base.e1000_base_sx ||
	    id->base.e1000_base_lx ||
	    id->base.e1000_base_cx)
		phylink_set(support, 1000baseX_Full);
	if (id->base.e1000_base_t) {
		phylink_set(support, 1000baseT_Half);
		phylink_set(support, 1000baseT_Full);
	}

	/* 1000Base-PX or 1000Base-BX10 */
	if ((id->base.e_base_px || id->base.e_base_bx10) &&
	    br_min <= 1300 && br_max >= 1200)
		phylink_set(support, 1000baseX_Full);

	/* For active or passive cables, select the link modes
	 * based on the bit rates and the cable compliance bytes.
	 */
	if ((id->base.sfp_ct_passive || id->base.sfp_ct_active) && br_nom) {
		/* This may look odd, but some manufacturers use 12000MBd */
		if (br_min <= 12000 && br_max >= 10300)
			phylink_set(support, 10000baseCR_Full);
		if (br_min <= 3200 && br_max >= 3100)
			phylink_set(support, 2500baseX_Full);
		if (br_min <= 1300 && br_max >= 1200)
			phylink_set(support, 1000baseX_Full);
	}
	if (id->base.sfp_ct_passive) {
		if (id->base.passive.sff8431_app_e)
			phylink_set(support, 10000baseCR_Full);
	}
	if (id->base.sfp_ct_active) {
		if (id->base.active.sff8431_app_e ||
		    id->base.active.sff8431_lim) {
			phylink_set(support, 10000baseCR_Full);
		}
	}

	switch (id->base.extended_cc) {
	case 0x00: /* Unspecified */
		break;
	case 0x02: /* 100Gbase-SR4 or 25Gbase-SR */
		phylink_set(support, 100000baseSR4_Full);
		phylink_set(support, 25000baseSR_Full);
		break;
	case 0x03: /* 100Gbase-LR4 or 25Gbase-LR */
	case 0x04: /* 100Gbase-ER4 or 25Gbase-ER */
		phylink_set(support, 100000baseLR4_ER4_Full);
		break;
	case 0x0b: /* 100Gbase-CR4 or 25Gbase-CR CA-L */
	case 0x0c: /* 25Gbase-CR CA-S */
	case 0x0d: /* 25Gbase-CR CA-N */
		phylink_set(support, 100000baseCR4_Full);
		phylink_set(support, 25000baseCR_Full);
		break;
	default:
		dev_warn(bus->sfp_dev,
			 "Unknown/unsupported extended compliance code: 0x%02x\n",
			 id->base.extended_cc);
		break;
	}

	/* For fibre channel SFP, derive possible BaseX modes */
	if (id->base.fc_speed_100 ||
	    id->base.fc_speed_200 ||
	    id->base.fc_speed_400) {
		if (id->base.br_nominal >= 31)
			phylink_set(support, 2500baseX_Full);
		if (id->base.br_nominal >= 12)
			phylink_set(support, 1000baseX_Full);
	}
}
EXPORT_SYMBOL_GPL(sfp_parse_support);

static LIST_HEAD(sfp_buses);
static DEFINE_MUTEX(sfp_mutex);

static const struct sfp_upstream_ops *sfp_get_upstream_ops(struct sfp_bus *bus)
{
	return bus->registered ? bus->upstream_ops : NULL;
}

static struct sfp_bus *sfp_bus_get(struct fwnode_handle *fwnode)
{
	struct sfp_bus *sfp, *new, *found = NULL;

	new = kzalloc(sizeof(*new), GFP_KERNEL);

	mutex_lock(&sfp_mutex);

	list_for_each_entry(sfp, &sfp_buses, node) {
		if (sfp->fwnode == fwnode) {
			kref_get(&sfp->kref);
			found = sfp;
			break;
		}
	}

	if (!found && new) {
		kref_init(&new->kref);
		new->fwnode = fwnode;
		list_add(&new->node, &sfp_buses);
		found = new;
		new = NULL;
	}

	mutex_unlock(&sfp_mutex);

	kfree(new);

	return found;
}

static void sfp_bus_release(struct kref *kref)
{
	struct sfp_bus *bus = container_of(kref, struct sfp_bus, kref);

	list_del(&bus->node);
	mutex_unlock(&sfp_mutex);
	kfree(bus);
}

static void sfp_bus_put(struct sfp_bus *bus)
{
	kref_put_mutex(&bus->kref, sfp_bus_release, &sfp_mutex);
}

static int sfp_register_bus(struct sfp_bus *bus)
{
	const struct sfp_upstream_ops *ops = bus->upstream_ops;
	int ret;

	if (ops) {
		if (ops->link_down)
			ops->link_down(bus->upstream);
		if (ops->connect_phy && bus->phydev) {
			ret = ops->connect_phy(bus->upstream, bus->phydev);
			if (ret)
				return ret;
		}
	}
	if (bus->started)
		bus->socket_ops->start(bus->sfp);
	bus->registered = true;
	return 0;
}

static void sfp_unregister_bus(struct sfp_bus *bus)
{
	const struct sfp_upstream_ops *ops = bus->upstream_ops;

	if (bus->registered) {
		if (bus->started)
			bus->socket_ops->stop(bus->sfp);
		if (bus->phydev && ops && ops->disconnect_phy)
			ops->disconnect_phy(bus->upstream);
	}
	bus->registered = false;
}

<<<<<<< HEAD
=======
/**
 * sfp_get_module_info() - Get the ethtool_modinfo for a SFP module
 * @bus: a pointer to the &struct sfp_bus structure for the sfp module
 * @modinfo: a &struct ethtool_modinfo
 *
 * Fill in the type and eeprom_len parameters in @modinfo for a module on
 * the sfp bus specified by @bus.
 *
 * Returns 0 on success or a negative errno number.
 */
>>>>>>> 661e50bc
int sfp_get_module_info(struct sfp_bus *bus, struct ethtool_modinfo *modinfo)
{
	if (!bus->registered)
		return -ENOIOCTLCMD;
	return bus->socket_ops->module_info(bus->sfp, modinfo);
}
EXPORT_SYMBOL_GPL(sfp_get_module_info);

/**
 * sfp_get_module_eeprom() - Read the SFP module EEPROM
 * @bus: a pointer to the &struct sfp_bus structure for the sfp module
 * @ee: a &struct ethtool_eeprom
 * @data: buffer to contain the EEPROM data (must be at least @ee->len bytes)
 *
 * Read the EEPROM as specified by the supplied @ee. See the documentation
 * for &struct ethtool_eeprom for the region to be read.
 *
 * Returns 0 on success or a negative errno number.
 */
int sfp_get_module_eeprom(struct sfp_bus *bus, struct ethtool_eeprom *ee,
			  u8 *data)
{
	if (!bus->registered)
		return -ENOIOCTLCMD;
	return bus->socket_ops->module_eeprom(bus->sfp, ee, data);
}
EXPORT_SYMBOL_GPL(sfp_get_module_eeprom);

/**
 * sfp_upstream_start() - Inform the SFP that the network device is up
 * @bus: a pointer to the &struct sfp_bus structure for the sfp module
 *
 * Inform the SFP socket that the network device is now up, so that the
 * module can be enabled by allowing TX_DISABLE to be deasserted. This
 * should be called from the network device driver's &struct net_device_ops
 * ndo_open() method.
 */
void sfp_upstream_start(struct sfp_bus *bus)
{
	if (bus->registered)
		bus->socket_ops->start(bus->sfp);
	bus->started = true;
}
EXPORT_SYMBOL_GPL(sfp_upstream_start);

/**
 * sfp_upstream_stop() - Inform the SFP that the network device is down
 * @bus: a pointer to the &struct sfp_bus structure for the sfp module
 *
 * Inform the SFP socket that the network device is now up, so that the
 * module can be disabled by asserting TX_DISABLE, disabling the laser
 * in optical modules. This should be called from the network device
 * driver's &struct net_device_ops ndo_stop() method.
 */
void sfp_upstream_stop(struct sfp_bus *bus)
{
	if (bus->registered)
		bus->socket_ops->stop(bus->sfp);
	bus->started = false;
}
EXPORT_SYMBOL_GPL(sfp_upstream_stop);

<<<<<<< HEAD
struct sfp_bus *sfp_register_upstream(struct device_node *np,
=======
/**
 * sfp_register_upstream() - Register the neighbouring device
 * @fwnode: firmware node for the SFP bus
 * @ndev: network device associated with the interface
 * @upstream: the upstream private data
 * @ops: the upstream's &struct sfp_upstream_ops
 *
 * Register the upstream device (eg, PHY) with the SFP bus. MAC drivers
 * should use phylink, which will call this function for them. Returns
 * a pointer to the allocated &struct sfp_bus.
 *
 * On error, returns %NULL.
 */
struct sfp_bus *sfp_register_upstream(struct fwnode_handle *fwnode,
>>>>>>> 661e50bc
				      struct net_device *ndev, void *upstream,
				      const struct sfp_upstream_ops *ops)
{
	struct sfp_bus *bus = sfp_bus_get(fwnode);
	int ret = 0;

	if (bus) {
		rtnl_lock();
		bus->upstream_ops = ops;
		bus->upstream = upstream;
		bus->netdev = ndev;

		if (bus->sfp)
			ret = sfp_register_bus(bus);
		rtnl_unlock();
	}

	if (ret) {
		sfp_bus_put(bus);
		bus = NULL;
	}

	return bus;
}
EXPORT_SYMBOL_GPL(sfp_register_upstream);

/**
 * sfp_unregister_upstream() - Unregister sfp bus
 * @bus: a pointer to the &struct sfp_bus structure for the sfp module
 *
 * Unregister a previously registered upstream connection for the SFP
 * module. @bus is returned from sfp_register_upstream().
 */
void sfp_unregister_upstream(struct sfp_bus *bus)
{
	rtnl_lock();
	if (bus->sfp)
		sfp_unregister_bus(bus);
	bus->upstream = NULL;
	bus->netdev = NULL;
	rtnl_unlock();

	sfp_bus_put(bus);
}
EXPORT_SYMBOL_GPL(sfp_unregister_upstream);

/* Socket driver entry points */
int sfp_add_phy(struct sfp_bus *bus, struct phy_device *phydev)
{
	const struct sfp_upstream_ops *ops = sfp_get_upstream_ops(bus);
	int ret = 0;

	if (ops && ops->connect_phy)
		ret = ops->connect_phy(bus->upstream, phydev);

	if (ret == 0)
		bus->phydev = phydev;

	return ret;
}
EXPORT_SYMBOL_GPL(sfp_add_phy);

void sfp_remove_phy(struct sfp_bus *bus)
{
	const struct sfp_upstream_ops *ops = sfp_get_upstream_ops(bus);

	if (ops && ops->disconnect_phy)
		ops->disconnect_phy(bus->upstream);
	bus->phydev = NULL;
}
EXPORT_SYMBOL_GPL(sfp_remove_phy);

void sfp_link_up(struct sfp_bus *bus)
{
	const struct sfp_upstream_ops *ops = sfp_get_upstream_ops(bus);

	if (ops && ops->link_up)
		ops->link_up(bus->upstream);
}
EXPORT_SYMBOL_GPL(sfp_link_up);

void sfp_link_down(struct sfp_bus *bus)
{
	const struct sfp_upstream_ops *ops = sfp_get_upstream_ops(bus);

	if (ops && ops->link_down)
		ops->link_down(bus->upstream);
}
EXPORT_SYMBOL_GPL(sfp_link_down);

int sfp_module_insert(struct sfp_bus *bus, const struct sfp_eeprom_id *id)
{
	const struct sfp_upstream_ops *ops = sfp_get_upstream_ops(bus);
	int ret = 0;

	if (ops && ops->module_insert)
		ret = ops->module_insert(bus->upstream, id);

	return ret;
}
EXPORT_SYMBOL_GPL(sfp_module_insert);

void sfp_module_remove(struct sfp_bus *bus)
{
	const struct sfp_upstream_ops *ops = sfp_get_upstream_ops(bus);

	if (ops && ops->module_remove)
		ops->module_remove(bus->upstream);
}
EXPORT_SYMBOL_GPL(sfp_module_remove);

struct sfp_bus *sfp_register_socket(struct device *dev, struct sfp *sfp,
				    const struct sfp_socket_ops *ops)
{
	struct sfp_bus *bus = sfp_bus_get(dev->fwnode);
	int ret = 0;

	if (bus) {
		rtnl_lock();
		bus->sfp_dev = dev;
		bus->sfp = sfp;
		bus->socket_ops = ops;

		if (bus->netdev)
			ret = sfp_register_bus(bus);
		rtnl_unlock();
	}

	if (ret) {
		sfp_bus_put(bus);
		bus = NULL;
	}

	return bus;
}
EXPORT_SYMBOL_GPL(sfp_register_socket);

void sfp_unregister_socket(struct sfp_bus *bus)
{
	rtnl_lock();
	if (bus->netdev)
		sfp_unregister_bus(bus);
	bus->sfp_dev = NULL;
	bus->sfp = NULL;
	bus->socket_ops = NULL;
	rtnl_unlock();

	sfp_bus_put(bus);
}
EXPORT_SYMBOL_GPL(sfp_unregister_socket);<|MERGE_RESOLUTION|>--- conflicted
+++ resolved
@@ -30,8 +30,6 @@
 	bool started;
 };
 
-<<<<<<< HEAD
-=======
 /**
  * sfp_parse_port() - Parse the EEPROM base ID, setting the port type
  * @bus: a pointer to the &struct sfp_bus structure for the sfp module
@@ -46,7 +44,6 @@
  *
  * If the port type is not known, returns %PORT_OTHER.
  */
->>>>>>> 661e50bc
 int sfp_parse_port(struct sfp_bus *bus, const struct sfp_eeprom_id *id,
 		   unsigned long *support)
 {
@@ -370,8 +367,6 @@
 	bus->registered = false;
 }
 
-<<<<<<< HEAD
-=======
 /**
  * sfp_get_module_info() - Get the ethtool_modinfo for a SFP module
  * @bus: a pointer to the &struct sfp_bus structure for the sfp module
@@ -382,7 +377,6 @@
  *
  * Returns 0 on success or a negative errno number.
  */
->>>>>>> 661e50bc
 int sfp_get_module_info(struct sfp_bus *bus, struct ethtool_modinfo *modinfo)
 {
 	if (!bus->registered)
@@ -445,9 +439,6 @@
 }
 EXPORT_SYMBOL_GPL(sfp_upstream_stop);
 
-<<<<<<< HEAD
-struct sfp_bus *sfp_register_upstream(struct device_node *np,
-=======
 /**
  * sfp_register_upstream() - Register the neighbouring device
  * @fwnode: firmware node for the SFP bus
@@ -462,7 +453,6 @@
  * On error, returns %NULL.
  */
 struct sfp_bus *sfp_register_upstream(struct fwnode_handle *fwnode,
->>>>>>> 661e50bc
 				      struct net_device *ndev, void *upstream,
 				      const struct sfp_upstream_ops *ops)
 {
