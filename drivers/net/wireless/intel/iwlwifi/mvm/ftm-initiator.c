--- conflicted
+++ resolved
@@ -278,13 +278,10 @@
 		return -EINVAL;
 	}
 
-<<<<<<< HEAD
-=======
 	/* non EDCA based measurement must use HE preamble */
 	if (peer->ftm.trigger_based || peer->ftm.non_trigger_based)
 		*format_bw |= IWL_LOCATION_FRAME_FORMAT_HE;
 
->>>>>>> 04d5ce62
 	*ctrl_ch_position = (peer->chandef.width > NL80211_CHAN_WIDTH_20) ?
 		iwl_mvm_get_ctrl_pos(&peer->chandef) : 0;
 
@@ -356,26 +353,6 @@
 		FTM_PUT_FLAG(ALGO_LR);
 	else if (IWL_MVM_FTM_INITIATOR_ALGO == IWL_TOF_ALGO_TYPE_FFT)
 		FTM_PUT_FLAG(ALGO_FFT);
-}
-
-static int
-iwl_mvm_ftm_put_target_v3(struct iwl_mvm *mvm,
-			  struct cfg80211_pmsr_request_peer *peer,
-			  struct iwl_tof_range_req_ap_entry_v3 *target)
-{
-	int ret;
-
-	ret = iwl_mvm_ftm_target_chandef_v1(mvm, peer, &target->channel_num,
-					    &target->bandwidth,
-					    &target->ctrl_ch_position);
-	if (ret)
-		return ret;
-
-	/*
-	 * Versions 3 and 4 has some common fields, so
-	 * iwl_mvm_ftm_put_target_common() can be used for version 7 too.
-	 */
-	iwl_mvm_ftm_put_target_common(mvm, peer, (void *)target);
 
 	if (peer->ftm.trigger_based)
 		FTM_PUT_FLAG(TB);
@@ -488,7 +465,6 @@
 		if (err)
 			return err;
 	}
-<<<<<<< HEAD
 
 	return iwl_mvm_ftm_send_cmd(mvm, &hcmd);
 }
@@ -511,30 +487,6 @@
 	for (i = 0; i < cmd.num_of_ap; i++) {
 		struct cfg80211_pmsr_request_peer *peer = &req->peers[i];
 
-=======
-
-	return iwl_mvm_ftm_send_cmd(mvm, &hcmd);
-}
-
-static int iwl_mvm_ftm_start_v8(struct iwl_mvm *mvm, struct ieee80211_vif *vif,
-				struct cfg80211_pmsr_request *req)
-{
-	struct iwl_tof_range_req_cmd cmd;
-	struct iwl_host_cmd hcmd = {
-		.id = iwl_cmd_id(TOF_RANGE_REQ_CMD, LOCATION_GROUP, 0),
-		.dataflags[0] = IWL_HCMD_DFL_DUP,
-		.data[0] = &cmd,
-		.len[0] = sizeof(cmd),
-	};
-	u8 i;
-	int err;
-
-	iwl_mvm_ftm_cmd(mvm, vif, &cmd, req);
-
-	for (i = 0; i < cmd.num_of_ap; i++) {
-		struct cfg80211_pmsr_request_peer *peer = &req->peers[i];
-
->>>>>>> 04d5ce62
 		err = iwl_mvm_ftm_put_target_v4(mvm, peer, &cmd.ap[i]);
 		if (err)
 			return err;
