/*
 * Copyright (c) 2013-2015, Mellanox Technologies. All rights reserved.
 *
 * This software is available to you under a choice of one of two
 * licenses.  You may choose to be licensed under the terms of the GNU
 * General Public License (GPL) Version 2, available from the file
 * COPYING in the main directory of this source tree, or the
 * OpenIB.org BSD license below:
 *
 *     Redistribution and use in source and binary forms, with or
 *     without modification, are permitted provided that the following
 *     conditions are met:
 *
 *      - Redistributions of source code must retain the above
 *        copyright notice, this list of conditions and the following
 *        disclaimer.
 *
 *      - Redistributions in binary form must reproduce the above
 *        copyright notice, this list of conditions and the following
 *        disclaimer in the documentation and/or other materials
 *        provided with the distribution.
 *
 * THE SOFTWARE IS PROVIDED "AS IS", WITHOUT WARRANTY OF ANY KIND,
 * EXPRESS OR IMPLIED, INCLUDING BUT NOT LIMITED TO THE WARRANTIES OF
 * MERCHANTABILITY, FITNESS FOR A PARTICULAR PURPOSE AND
 * NONINFRINGEMENT. IN NO EVENT SHALL THE AUTHORS OR COPYRIGHT HOLDERS
 * BE LIABLE FOR ANY CLAIM, DAMAGES OR OTHER LIABILITY, WHETHER IN AN
 * ACTION OF CONTRACT, TORT OR OTHERWISE, ARISING FROM, OUT OF OR IN
 * CONNECTION WITH THE SOFTWARE OR THE USE OR OTHER DEALINGS IN THE
 * SOFTWARE.
 */

#include <linux/module.h>
#include <rdma/ib_umem.h>
#include <rdma/ib_cache.h>
#include <rdma/ib_user_verbs.h>
#include "mlx5_ib.h"

/* not supported currently */
static int wq_signature;

enum {
	MLX5_IB_ACK_REQ_FREQ	= 8,
};

enum {
	MLX5_IB_DEFAULT_SCHED_QUEUE	= 0x83,
	MLX5_IB_DEFAULT_QP0_SCHED_QUEUE	= 0x3f,
	MLX5_IB_LINK_TYPE_IB		= 0,
	MLX5_IB_LINK_TYPE_ETH		= 1
};

enum {
	MLX5_IB_SQ_STRIDE	= 6,
	MLX5_IB_CACHE_LINE_SIZE	= 64,
};

static const u32 mlx5_ib_opcode[] = {
	[IB_WR_SEND]				= MLX5_OPCODE_SEND,
	[IB_WR_LSO]				= MLX5_OPCODE_LSO,
	[IB_WR_SEND_WITH_IMM]			= MLX5_OPCODE_SEND_IMM,
	[IB_WR_RDMA_WRITE]			= MLX5_OPCODE_RDMA_WRITE,
	[IB_WR_RDMA_WRITE_WITH_IMM]		= MLX5_OPCODE_RDMA_WRITE_IMM,
	[IB_WR_RDMA_READ]			= MLX5_OPCODE_RDMA_READ,
	[IB_WR_ATOMIC_CMP_AND_SWP]		= MLX5_OPCODE_ATOMIC_CS,
	[IB_WR_ATOMIC_FETCH_AND_ADD]		= MLX5_OPCODE_ATOMIC_FA,
	[IB_WR_SEND_WITH_INV]			= MLX5_OPCODE_SEND_INVAL,
	[IB_WR_LOCAL_INV]			= MLX5_OPCODE_UMR,
	[IB_WR_REG_MR]				= MLX5_OPCODE_UMR,
	[IB_WR_MASKED_ATOMIC_CMP_AND_SWP]	= MLX5_OPCODE_ATOMIC_MASKED_CS,
	[IB_WR_MASKED_ATOMIC_FETCH_AND_ADD]	= MLX5_OPCODE_ATOMIC_MASKED_FA,
	[MLX5_IB_WR_UMR]			= MLX5_OPCODE_UMR,
};

struct mlx5_wqe_eth_pad {
	u8 rsvd0[16];
};

enum raw_qp_set_mask_map {
	MLX5_RAW_QP_MOD_SET_RQ_Q_CTR_ID		= 1UL << 0,
};

struct mlx5_modify_raw_qp_param {
	u16 operation;

	u32 set_mask; /* raw_qp_set_mask_map */
	u8 rq_q_ctr_id;
};

static void get_cqs(enum ib_qp_type qp_type,
		    struct ib_cq *ib_send_cq, struct ib_cq *ib_recv_cq,
		    struct mlx5_ib_cq **send_cq, struct mlx5_ib_cq **recv_cq);

static int is_qp0(enum ib_qp_type qp_type)
{
	return qp_type == IB_QPT_SMI;
}

static int is_sqp(enum ib_qp_type qp_type)
{
	return is_qp0(qp_type) || is_qp1(qp_type);
}

static void *get_wqe(struct mlx5_ib_qp *qp, int offset)
{
	return mlx5_buf_offset(&qp->buf, offset);
}

static void *get_recv_wqe(struct mlx5_ib_qp *qp, int n)
{
	return get_wqe(qp, qp->rq.offset + (n << qp->rq.wqe_shift));
}

void *mlx5_get_send_wqe(struct mlx5_ib_qp *qp, int n)
{
	return get_wqe(qp, qp->sq.offset + (n << MLX5_IB_SQ_STRIDE));
}

/**
 * mlx5_ib_read_user_wqe() - Copy a user-space WQE to kernel space.
 *
 * @qp: QP to copy from.
 * @send: copy from the send queue when non-zero, use the receive queue
 *	  otherwise.
 * @wqe_index:  index to start copying from. For send work queues, the
 *		wqe_index is in units of MLX5_SEND_WQE_BB.
 *		For receive work queue, it is the number of work queue
 *		element in the queue.
 * @buffer: destination buffer.
 * @length: maximum number of bytes to copy.
 *
 * Copies at least a single WQE, but may copy more data.
 *
 * Return: the number of bytes copied, or an error code.
 */
int mlx5_ib_read_user_wqe(struct mlx5_ib_qp *qp, int send, int wqe_index,
			  void *buffer, u32 length,
			  struct mlx5_ib_qp_base *base)
{
	struct ib_device *ibdev = qp->ibqp.device;
	struct mlx5_ib_dev *dev = to_mdev(ibdev);
	struct mlx5_ib_wq *wq = send ? &qp->sq : &qp->rq;
	size_t offset;
	size_t wq_end;
	struct ib_umem *umem = base->ubuffer.umem;
	u32 first_copy_length;
	int wqe_length;
	int ret;

	if (wq->wqe_cnt == 0) {
		mlx5_ib_dbg(dev, "mlx5_ib_read_user_wqe for a QP with wqe_cnt == 0. qp_type: 0x%x\n",
			    qp->ibqp.qp_type);
		return -EINVAL;
	}

	offset = wq->offset + ((wqe_index % wq->wqe_cnt) << wq->wqe_shift);
	wq_end = wq->offset + (wq->wqe_cnt << wq->wqe_shift);

	if (send && length < sizeof(struct mlx5_wqe_ctrl_seg))
		return -EINVAL;

	if (offset > umem->length ||
	    (send && offset + sizeof(struct mlx5_wqe_ctrl_seg) > umem->length))
		return -EINVAL;

	first_copy_length = min_t(u32, offset + length, wq_end) - offset;
	ret = ib_umem_copy_from(buffer, umem, offset, first_copy_length);
	if (ret)
		return ret;

	if (send) {
		struct mlx5_wqe_ctrl_seg *ctrl = buffer;
		int ds = be32_to_cpu(ctrl->qpn_ds) & MLX5_WQE_CTRL_DS_MASK;

		wqe_length = ds * MLX5_WQE_DS_UNITS;
	} else {
		wqe_length = 1 << wq->wqe_shift;
	}

	if (wqe_length <= first_copy_length)
		return first_copy_length;

	ret = ib_umem_copy_from(buffer + first_copy_length, umem, wq->offset,
				wqe_length - first_copy_length);
	if (ret)
		return ret;

	return wqe_length;
}

static void mlx5_ib_qp_event(struct mlx5_core_qp *qp, int type)
{
	struct ib_qp *ibqp = &to_mibqp(qp)->ibqp;
	struct ib_event event;

	if (type == MLX5_EVENT_TYPE_PATH_MIG) {
		/* This event is only valid for trans_qps */
		to_mibqp(qp)->port = to_mibqp(qp)->trans_qp.alt_port;
	}

	if (ibqp->event_handler) {
		event.device     = ibqp->device;
		event.element.qp = ibqp;
		switch (type) {
		case MLX5_EVENT_TYPE_PATH_MIG:
			event.event = IB_EVENT_PATH_MIG;
			break;
		case MLX5_EVENT_TYPE_COMM_EST:
			event.event = IB_EVENT_COMM_EST;
			break;
		case MLX5_EVENT_TYPE_SQ_DRAINED:
			event.event = IB_EVENT_SQ_DRAINED;
			break;
		case MLX5_EVENT_TYPE_SRQ_LAST_WQE:
			event.event = IB_EVENT_QP_LAST_WQE_REACHED;
			break;
		case MLX5_EVENT_TYPE_WQ_CATAS_ERROR:
			event.event = IB_EVENT_QP_FATAL;
			break;
		case MLX5_EVENT_TYPE_PATH_MIG_FAILED:
			event.event = IB_EVENT_PATH_MIG_ERR;
			break;
		case MLX5_EVENT_TYPE_WQ_INVAL_REQ_ERROR:
			event.event = IB_EVENT_QP_REQ_ERR;
			break;
		case MLX5_EVENT_TYPE_WQ_ACCESS_ERROR:
			event.event = IB_EVENT_QP_ACCESS_ERR;
			break;
		default:
			pr_warn("mlx5_ib: Unexpected event type %d on QP %06x\n", type, qp->qpn);
			return;
		}

		ibqp->event_handler(&event, ibqp->qp_context);
	}
}

static int set_rq_size(struct mlx5_ib_dev *dev, struct ib_qp_cap *cap,
		       int has_rq, struct mlx5_ib_qp *qp, struct mlx5_ib_create_qp *ucmd)
{
	int wqe_size;
	int wq_size;

	/* Sanity check RQ size before proceeding */
	if (cap->max_recv_wr > (1 << MLX5_CAP_GEN(dev->mdev, log_max_qp_sz)))
		return -EINVAL;

	if (!has_rq) {
		qp->rq.max_gs = 0;
		qp->rq.wqe_cnt = 0;
		qp->rq.wqe_shift = 0;
		cap->max_recv_wr = 0;
		cap->max_recv_sge = 0;
	} else {
		if (ucmd) {
			qp->rq.wqe_cnt = ucmd->rq_wqe_count;
			qp->rq.wqe_shift = ucmd->rq_wqe_shift;
			qp->rq.max_gs = (1 << qp->rq.wqe_shift) / sizeof(struct mlx5_wqe_data_seg) - qp->wq_sig;
			qp->rq.max_post = qp->rq.wqe_cnt;
		} else {
			wqe_size = qp->wq_sig ? sizeof(struct mlx5_wqe_signature_seg) : 0;
			wqe_size += cap->max_recv_sge * sizeof(struct mlx5_wqe_data_seg);
			wqe_size = roundup_pow_of_two(wqe_size);
			wq_size = roundup_pow_of_two(cap->max_recv_wr) * wqe_size;
			wq_size = max_t(int, wq_size, MLX5_SEND_WQE_BB);
			qp->rq.wqe_cnt = wq_size / wqe_size;
			if (wqe_size > MLX5_CAP_GEN(dev->mdev, max_wqe_sz_rq)) {
				mlx5_ib_dbg(dev, "wqe_size %d, max %d\n",
					    wqe_size,
					    MLX5_CAP_GEN(dev->mdev,
							 max_wqe_sz_rq));
				return -EINVAL;
			}
			qp->rq.wqe_shift = ilog2(wqe_size);
			qp->rq.max_gs = (1 << qp->rq.wqe_shift) / sizeof(struct mlx5_wqe_data_seg) - qp->wq_sig;
			qp->rq.max_post = qp->rq.wqe_cnt;
		}
	}

	return 0;
}

static int sq_overhead(struct ib_qp_init_attr *attr)
{
	int size = 0;

	switch (attr->qp_type) {
	case IB_QPT_XRC_INI:
		size += sizeof(struct mlx5_wqe_xrc_seg);
		/* fall through */
	case IB_QPT_RC:
		size += sizeof(struct mlx5_wqe_ctrl_seg) +
			max(sizeof(struct mlx5_wqe_atomic_seg) +
			    sizeof(struct mlx5_wqe_raddr_seg),
			    sizeof(struct mlx5_wqe_umr_ctrl_seg) +
			    sizeof(struct mlx5_mkey_seg));
		break;

	case IB_QPT_XRC_TGT:
		return 0;

	case IB_QPT_UC:
		size += sizeof(struct mlx5_wqe_ctrl_seg) +
			max(sizeof(struct mlx5_wqe_raddr_seg),
			    sizeof(struct mlx5_wqe_umr_ctrl_seg) +
			    sizeof(struct mlx5_mkey_seg));
		break;

	case IB_QPT_UD:
		if (attr->create_flags & IB_QP_CREATE_IPOIB_UD_LSO)
			size += sizeof(struct mlx5_wqe_eth_pad) +
				sizeof(struct mlx5_wqe_eth_seg);
		/* fall through */
	case IB_QPT_SMI:
	case MLX5_IB_QPT_HW_GSI:
		size += sizeof(struct mlx5_wqe_ctrl_seg) +
			sizeof(struct mlx5_wqe_datagram_seg);
		break;

	case MLX5_IB_QPT_REG_UMR:
		size += sizeof(struct mlx5_wqe_ctrl_seg) +
			sizeof(struct mlx5_wqe_umr_ctrl_seg) +
			sizeof(struct mlx5_mkey_seg);
		break;

	default:
		return -EINVAL;
	}

	return size;
}

static int calc_send_wqe(struct ib_qp_init_attr *attr)
{
	int inl_size = 0;
	int size;

	size = sq_overhead(attr);
	if (size < 0)
		return size;

	if (attr->cap.max_inline_data) {
		inl_size = size + sizeof(struct mlx5_wqe_inline_seg) +
			attr->cap.max_inline_data;
	}

	size += attr->cap.max_send_sge * sizeof(struct mlx5_wqe_data_seg);
	if (attr->create_flags & IB_QP_CREATE_SIGNATURE_EN &&
	    ALIGN(max_t(int, inl_size, size), MLX5_SEND_WQE_BB) < MLX5_SIG_WQE_SIZE)
			return MLX5_SIG_WQE_SIZE;
	else
		return ALIGN(max_t(int, inl_size, size), MLX5_SEND_WQE_BB);
}

static int calc_sq_size(struct mlx5_ib_dev *dev, struct ib_qp_init_attr *attr,
			struct mlx5_ib_qp *qp)
{
	int wqe_size;
	int wq_size;

	if (!attr->cap.max_send_wr)
		return 0;

	wqe_size = calc_send_wqe(attr);
	mlx5_ib_dbg(dev, "wqe_size %d\n", wqe_size);
	if (wqe_size < 0)
		return wqe_size;

	if (wqe_size > MLX5_CAP_GEN(dev->mdev, max_wqe_sz_sq)) {
		mlx5_ib_dbg(dev, "wqe_size(%d) > max_sq_desc_sz(%d)\n",
			    wqe_size, MLX5_CAP_GEN(dev->mdev, max_wqe_sz_sq));
		return -EINVAL;
	}

	qp->max_inline_data = wqe_size - sq_overhead(attr) -
			      sizeof(struct mlx5_wqe_inline_seg);
	attr->cap.max_inline_data = qp->max_inline_data;

	if (attr->create_flags & IB_QP_CREATE_SIGNATURE_EN)
		qp->signature_en = true;

	wq_size = roundup_pow_of_two(attr->cap.max_send_wr * wqe_size);
	qp->sq.wqe_cnt = wq_size / MLX5_SEND_WQE_BB;
	if (qp->sq.wqe_cnt > (1 << MLX5_CAP_GEN(dev->mdev, log_max_qp_sz))) {
		mlx5_ib_dbg(dev, "wqe count(%d) exceeds limits(%d)\n",
			    qp->sq.wqe_cnt,
			    1 << MLX5_CAP_GEN(dev->mdev, log_max_qp_sz));
		return -ENOMEM;
	}
	qp->sq.wqe_shift = ilog2(MLX5_SEND_WQE_BB);
	qp->sq.max_gs = attr->cap.max_send_sge;
	qp->sq.max_post = wq_size / wqe_size;
	attr->cap.max_send_wr = qp->sq.max_post;

	return wq_size;
}

static int set_user_buf_size(struct mlx5_ib_dev *dev,
			    struct mlx5_ib_qp *qp,
			    struct mlx5_ib_create_qp *ucmd,
			    struct mlx5_ib_qp_base *base,
			    struct ib_qp_init_attr *attr)
{
	int desc_sz = 1 << qp->sq.wqe_shift;

	if (desc_sz > MLX5_CAP_GEN(dev->mdev, max_wqe_sz_sq)) {
		mlx5_ib_warn(dev, "desc_sz %d, max_sq_desc_sz %d\n",
			     desc_sz, MLX5_CAP_GEN(dev->mdev, max_wqe_sz_sq));
		return -EINVAL;
	}

	if (ucmd->sq_wqe_count && ((1 << ilog2(ucmd->sq_wqe_count)) != ucmd->sq_wqe_count)) {
		mlx5_ib_warn(dev, "sq_wqe_count %d, sq_wqe_count %d\n",
			     ucmd->sq_wqe_count, ucmd->sq_wqe_count);
		return -EINVAL;
	}

	qp->sq.wqe_cnt = ucmd->sq_wqe_count;

	if (qp->sq.wqe_cnt > (1 << MLX5_CAP_GEN(dev->mdev, log_max_qp_sz))) {
		mlx5_ib_warn(dev, "wqe_cnt %d, max_wqes %d\n",
			     qp->sq.wqe_cnt,
			     1 << MLX5_CAP_GEN(dev->mdev, log_max_qp_sz));
		return -EINVAL;
	}

	if (attr->qp_type == IB_QPT_RAW_PACKET) {
		base->ubuffer.buf_size = qp->rq.wqe_cnt << qp->rq.wqe_shift;
		qp->raw_packet_qp.sq.ubuffer.buf_size = qp->sq.wqe_cnt << 6;
	} else {
		base->ubuffer.buf_size = (qp->rq.wqe_cnt << qp->rq.wqe_shift) +
					 (qp->sq.wqe_cnt << 6);
	}

	return 0;
}

static int qp_has_rq(struct ib_qp_init_attr *attr)
{
	if (attr->qp_type == IB_QPT_XRC_INI ||
	    attr->qp_type == IB_QPT_XRC_TGT || attr->srq ||
	    attr->qp_type == MLX5_IB_QPT_REG_UMR ||
	    !attr->cap.max_recv_wr)
		return 0;

	return 1;
}

static int first_med_uuar(void)
{
	return 1;
}

static int next_uuar(int n)
{
	n++;

	while (((n % 4) & 2))
		n++;

	return n;
}

static int num_med_uuar(struct mlx5_uuar_info *uuari)
{
	int n;

	n = uuari->num_uars * MLX5_NON_FP_BF_REGS_PER_PAGE -
		uuari->num_low_latency_uuars - 1;

	return n >= 0 ? n : 0;
}

static int max_uuari(struct mlx5_uuar_info *uuari)
{
	return uuari->num_uars * 4;
}

static int first_hi_uuar(struct mlx5_uuar_info *uuari)
{
	int med;
	int i;
	int t;

	med = num_med_uuar(uuari);
	for (t = 0, i = first_med_uuar();; i = next_uuar(i)) {
		t++;
		if (t == med)
			return next_uuar(i);
	}

	return 0;
}

static int alloc_high_class_uuar(struct mlx5_uuar_info *uuari)
{
	int i;

	for (i = first_hi_uuar(uuari); i < max_uuari(uuari); i = next_uuar(i)) {
		if (!test_bit(i, uuari->bitmap)) {
			set_bit(i, uuari->bitmap);
			uuari->count[i]++;
			return i;
		}
	}

	return -ENOMEM;
}

static int alloc_med_class_uuar(struct mlx5_uuar_info *uuari)
{
	int minidx = first_med_uuar();
	int i;

	for (i = first_med_uuar(); i < first_hi_uuar(uuari); i = next_uuar(i)) {
		if (uuari->count[i] < uuari->count[minidx])
			minidx = i;
	}

	uuari->count[minidx]++;
	return minidx;
}

static int alloc_uuar(struct mlx5_uuar_info *uuari,
		      enum mlx5_ib_latency_class lat)
{
	int uuarn = -EINVAL;

	mutex_lock(&uuari->lock);
	switch (lat) {
	case MLX5_IB_LATENCY_CLASS_LOW:
		uuarn = 0;
		uuari->count[uuarn]++;
		break;

	case MLX5_IB_LATENCY_CLASS_MEDIUM:
		if (uuari->ver < 2)
			uuarn = -ENOMEM;
		else
			uuarn = alloc_med_class_uuar(uuari);
		break;

	case MLX5_IB_LATENCY_CLASS_HIGH:
		if (uuari->ver < 2)
			uuarn = -ENOMEM;
		else
			uuarn = alloc_high_class_uuar(uuari);
		break;

	case MLX5_IB_LATENCY_CLASS_FAST_PATH:
		uuarn = 2;
		break;
	}
	mutex_unlock(&uuari->lock);

	return uuarn;
}

static void free_med_class_uuar(struct mlx5_uuar_info *uuari, int uuarn)
{
	clear_bit(uuarn, uuari->bitmap);
	--uuari->count[uuarn];
}

static void free_high_class_uuar(struct mlx5_uuar_info *uuari, int uuarn)
{
	clear_bit(uuarn, uuari->bitmap);
	--uuari->count[uuarn];
}

static void free_uuar(struct mlx5_uuar_info *uuari, int uuarn)
{
	int nuuars = uuari->num_uars * MLX5_BF_REGS_PER_PAGE;
	int high_uuar = nuuars - uuari->num_low_latency_uuars;

	mutex_lock(&uuari->lock);
	if (uuarn == 0) {
		--uuari->count[uuarn];
		goto out;
	}

	if (uuarn < high_uuar) {
		free_med_class_uuar(uuari, uuarn);
		goto out;
	}

	free_high_class_uuar(uuari, uuarn);

out:
	mutex_unlock(&uuari->lock);
}

static enum mlx5_qp_state to_mlx5_state(enum ib_qp_state state)
{
	switch (state) {
	case IB_QPS_RESET:	return MLX5_QP_STATE_RST;
	case IB_QPS_INIT:	return MLX5_QP_STATE_INIT;
	case IB_QPS_RTR:	return MLX5_QP_STATE_RTR;
	case IB_QPS_RTS:	return MLX5_QP_STATE_RTS;
	case IB_QPS_SQD:	return MLX5_QP_STATE_SQD;
	case IB_QPS_SQE:	return MLX5_QP_STATE_SQER;
	case IB_QPS_ERR:	return MLX5_QP_STATE_ERR;
	default:		return -1;
	}
}

static int to_mlx5_st(enum ib_qp_type type)
{
	switch (type) {
	case IB_QPT_RC:			return MLX5_QP_ST_RC;
	case IB_QPT_UC:			return MLX5_QP_ST_UC;
	case IB_QPT_UD:			return MLX5_QP_ST_UD;
	case MLX5_IB_QPT_REG_UMR:	return MLX5_QP_ST_REG_UMR;
	case IB_QPT_XRC_INI:
	case IB_QPT_XRC_TGT:		return MLX5_QP_ST_XRC;
	case IB_QPT_SMI:		return MLX5_QP_ST_QP0;
	case MLX5_IB_QPT_HW_GSI:	return MLX5_QP_ST_QP1;
	case IB_QPT_RAW_IPV6:		return MLX5_QP_ST_RAW_IPV6;
	case IB_QPT_RAW_PACKET:
	case IB_QPT_RAW_ETHERTYPE:	return MLX5_QP_ST_RAW_ETHERTYPE;
	case IB_QPT_MAX:
	default:		return -EINVAL;
	}
}

static void mlx5_ib_lock_cqs(struct mlx5_ib_cq *send_cq,
			     struct mlx5_ib_cq *recv_cq);
static void mlx5_ib_unlock_cqs(struct mlx5_ib_cq *send_cq,
			       struct mlx5_ib_cq *recv_cq);

static int uuarn_to_uar_index(struct mlx5_uuar_info *uuari, int uuarn)
{
	return uuari->uars[uuarn / MLX5_BF_REGS_PER_PAGE].index;
}

static int mlx5_ib_umem_get(struct mlx5_ib_dev *dev,
			    struct ib_pd *pd,
			    unsigned long addr, size_t size,
			    struct ib_umem **umem,
			    int *npages, int *page_shift, int *ncont,
			    u32 *offset)
{
	int err;

	*umem = ib_umem_get(pd->uobject->context, addr, size, 0, 0);
	if (IS_ERR(*umem)) {
		mlx5_ib_dbg(dev, "umem_get failed\n");
		return PTR_ERR(*umem);
	}

	mlx5_ib_cont_pages(*umem, addr, npages, page_shift, ncont, NULL);

	err = mlx5_ib_get_buf_offset(addr, *page_shift, offset);
	if (err) {
		mlx5_ib_warn(dev, "bad offset\n");
		goto err_umem;
	}

	mlx5_ib_dbg(dev, "addr 0x%lx, size %zu, npages %d, page_shift %d, ncont %d, offset %d\n",
		    addr, size, *npages, *page_shift, *ncont, *offset);

	return 0;

err_umem:
	ib_umem_release(*umem);
	*umem = NULL;

	return err;
}

static void destroy_user_rq(struct ib_pd *pd, struct mlx5_ib_rwq *rwq)
{
	struct mlx5_ib_ucontext *context;

	context = to_mucontext(pd->uobject->context);
	mlx5_ib_db_unmap_user(context, &rwq->db);
	if (rwq->umem)
		ib_umem_release(rwq->umem);
}

static int create_user_rq(struct mlx5_ib_dev *dev, struct ib_pd *pd,
			  struct mlx5_ib_rwq *rwq,
			  struct mlx5_ib_create_wq *ucmd)
{
	struct mlx5_ib_ucontext *context;
	int page_shift = 0;
	int npages;
	u32 offset = 0;
	int ncont = 0;
	int err;

	if (!ucmd->buf_addr)
		return -EINVAL;

	context = to_mucontext(pd->uobject->context);
	rwq->umem = ib_umem_get(pd->uobject->context, ucmd->buf_addr,
			       rwq->buf_size, 0, 0);
	if (IS_ERR(rwq->umem)) {
		mlx5_ib_dbg(dev, "umem_get failed\n");
		err = PTR_ERR(rwq->umem);
		return err;
	}

	mlx5_ib_cont_pages(rwq->umem, ucmd->buf_addr, &npages, &page_shift,
			   &ncont, NULL);
	err = mlx5_ib_get_buf_offset(ucmd->buf_addr, page_shift,
				     &rwq->rq_page_offset);
	if (err) {
		mlx5_ib_warn(dev, "bad offset\n");
		goto err_umem;
	}

	rwq->rq_num_pas = ncont;
	rwq->page_shift = page_shift;
	rwq->log_page_size =  page_shift - MLX5_ADAPTER_PAGE_SHIFT;
	rwq->wq_sig = !!(ucmd->flags & MLX5_WQ_FLAG_SIGNATURE);

	mlx5_ib_dbg(dev, "addr 0x%llx, size %zd, npages %d, page_shift %d, ncont %d, offset %d\n",
		    (unsigned long long)ucmd->buf_addr, rwq->buf_size,
		    npages, page_shift, ncont, offset);

	err = mlx5_ib_db_map_user(context, ucmd->db_addr, &rwq->db);
	if (err) {
		mlx5_ib_dbg(dev, "map failed\n");
		goto err_umem;
	}

	rwq->create_type = MLX5_WQ_USER;
	return 0;

err_umem:
	ib_umem_release(rwq->umem);
	return err;
}

static int create_user_qp(struct mlx5_ib_dev *dev, struct ib_pd *pd,
			  struct mlx5_ib_qp *qp, struct ib_udata *udata,
			  struct ib_qp_init_attr *attr,
			  u32 **in,
			  struct mlx5_ib_create_qp_resp *resp, int *inlen,
			  struct mlx5_ib_qp_base *base)
{
	struct mlx5_ib_ucontext *context;
	struct mlx5_ib_create_qp ucmd;
	struct mlx5_ib_ubuffer *ubuffer = &base->ubuffer;
	int page_shift = 0;
	int uar_index;
	int npages;
	u32 offset = 0;
	int uuarn;
	int ncont = 0;
	__be64 *pas;
	void *qpc;
	int err;

	err = ib_copy_from_udata(&ucmd, udata, sizeof(ucmd));
	if (err) {
		mlx5_ib_dbg(dev, "copy failed\n");
		return err;
	}

	context = to_mucontext(pd->uobject->context);
	/*
	 * TBD: should come from the verbs when we have the API
	 */
	if (qp->flags & MLX5_IB_QP_CROSS_CHANNEL)
		/* In CROSS_CHANNEL CQ and QP must use the same UAR */
		uuarn = MLX5_CROSS_CHANNEL_UUAR;
	else {
		uuarn = alloc_uuar(&context->uuari, MLX5_IB_LATENCY_CLASS_HIGH);
		if (uuarn < 0) {
			mlx5_ib_dbg(dev, "failed to allocate low latency UUAR\n");
			mlx5_ib_dbg(dev, "reverting to medium latency\n");
			uuarn = alloc_uuar(&context->uuari, MLX5_IB_LATENCY_CLASS_MEDIUM);
			if (uuarn < 0) {
				mlx5_ib_dbg(dev, "failed to allocate medium latency UUAR\n");
				mlx5_ib_dbg(dev, "reverting to high latency\n");
				uuarn = alloc_uuar(&context->uuari, MLX5_IB_LATENCY_CLASS_LOW);
				if (uuarn < 0) {
					mlx5_ib_warn(dev, "uuar allocation failed\n");
					return uuarn;
				}
			}
		}
	}

	uar_index = uuarn_to_uar_index(&context->uuari, uuarn);
	mlx5_ib_dbg(dev, "uuarn 0x%x, uar_index 0x%x\n", uuarn, uar_index);

	qp->rq.offset = 0;
	qp->sq.wqe_shift = ilog2(MLX5_SEND_WQE_BB);
	qp->sq.offset = qp->rq.wqe_cnt << qp->rq.wqe_shift;

	err = set_user_buf_size(dev, qp, &ucmd, base, attr);
	if (err)
		goto err_uuar;

	if (ucmd.buf_addr && ubuffer->buf_size) {
		ubuffer->buf_addr = ucmd.buf_addr;
		err = mlx5_ib_umem_get(dev, pd, ubuffer->buf_addr,
				       ubuffer->buf_size,
				       &ubuffer->umem, &npages, &page_shift,
				       &ncont, &offset);
		if (err)
			goto err_uuar;
	} else {
		ubuffer->umem = NULL;
	}

	*inlen = MLX5_ST_SZ_BYTES(create_qp_in) +
		 MLX5_FLD_SZ_BYTES(create_qp_in, pas[0]) * ncont;
	*in = mlx5_vzalloc(*inlen);
	if (!*in) {
		err = -ENOMEM;
		goto err_umem;
	}

	pas = (__be64 *)MLX5_ADDR_OF(create_qp_in, *in, pas);
	if (ubuffer->umem)
		mlx5_ib_populate_pas(dev, ubuffer->umem, page_shift, pas, 0);

	qpc = MLX5_ADDR_OF(create_qp_in, *in, qpc);
<<<<<<< HEAD

	MLX5_SET(qpc, qpc, log_page_size, page_shift - MLX5_ADAPTER_PAGE_SHIFT);
	MLX5_SET(qpc, qpc, page_offset, offset);

=======

	MLX5_SET(qpc, qpc, log_page_size, page_shift - MLX5_ADAPTER_PAGE_SHIFT);
	MLX5_SET(qpc, qpc, page_offset, offset);

>>>>>>> 2937f375
	MLX5_SET(qpc, qpc, uar_page, uar_index);
	resp->uuar_index = uuarn;
	qp->uuarn = uuarn;

	err = mlx5_ib_db_map_user(context, ucmd.db_addr, &qp->db);
	if (err) {
		mlx5_ib_dbg(dev, "map failed\n");
		goto err_free;
	}

	err = ib_copy_to_udata(udata, resp, sizeof(*resp));
	if (err) {
		mlx5_ib_dbg(dev, "copy failed\n");
		goto err_unmap;
	}
	qp->create_type = MLX5_QP_USER;

	return 0;

err_unmap:
	mlx5_ib_db_unmap_user(context, &qp->db);

err_free:
	kvfree(*in);

err_umem:
	if (ubuffer->umem)
		ib_umem_release(ubuffer->umem);

err_uuar:
	free_uuar(&context->uuari, uuarn);
	return err;
}

static void destroy_qp_user(struct ib_pd *pd, struct mlx5_ib_qp *qp,
			    struct mlx5_ib_qp_base *base)
{
	struct mlx5_ib_ucontext *context;

	context = to_mucontext(pd->uobject->context);
	mlx5_ib_db_unmap_user(context, &qp->db);
	if (base->ubuffer.umem)
		ib_umem_release(base->ubuffer.umem);
	free_uuar(&context->uuari, qp->uuarn);
}

static int create_kernel_qp(struct mlx5_ib_dev *dev,
			    struct ib_qp_init_attr *init_attr,
			    struct mlx5_ib_qp *qp,
			    u32 **in, int *inlen,
			    struct mlx5_ib_qp_base *base)
{
	enum mlx5_ib_latency_class lc = MLX5_IB_LATENCY_CLASS_LOW;
	struct mlx5_uuar_info *uuari;
	int uar_index;
	void *qpc;
	int uuarn;
	int err;

	uuari = &dev->mdev->priv.uuari;
	if (init_attr->create_flags & ~(IB_QP_CREATE_SIGNATURE_EN |
					IB_QP_CREATE_BLOCK_MULTICAST_LOOPBACK |
					IB_QP_CREATE_IPOIB_UD_LSO |
					mlx5_ib_create_qp_sqpn_qp1()))
		return -EINVAL;

	if (init_attr->qp_type == MLX5_IB_QPT_REG_UMR)
		lc = MLX5_IB_LATENCY_CLASS_FAST_PATH;

	uuarn = alloc_uuar(uuari, lc);
	if (uuarn < 0) {
		mlx5_ib_dbg(dev, "\n");
		return -ENOMEM;
	}

	qp->bf = &uuari->bfs[uuarn];
	uar_index = qp->bf->uar->index;

	err = calc_sq_size(dev, init_attr, qp);
	if (err < 0) {
		mlx5_ib_dbg(dev, "err %d\n", err);
		goto err_uuar;
	}

	qp->rq.offset = 0;
	qp->sq.offset = qp->rq.wqe_cnt << qp->rq.wqe_shift;
	base->ubuffer.buf_size = err + (qp->rq.wqe_cnt << qp->rq.wqe_shift);

	err = mlx5_buf_alloc(dev->mdev, base->ubuffer.buf_size, &qp->buf);
	if (err) {
		mlx5_ib_dbg(dev, "err %d\n", err);
		goto err_uuar;
	}

	qp->sq.qend = mlx5_get_send_wqe(qp, qp->sq.wqe_cnt);
	*inlen = MLX5_ST_SZ_BYTES(create_qp_in) +
		 MLX5_FLD_SZ_BYTES(create_qp_in, pas[0]) * qp->buf.npages;
	*in = mlx5_vzalloc(*inlen);
	if (!*in) {
		err = -ENOMEM;
		goto err_buf;
	}

	qpc = MLX5_ADDR_OF(create_qp_in, *in, qpc);
	MLX5_SET(qpc, qpc, uar_page, uar_index);
	MLX5_SET(qpc, qpc, log_page_size, qp->buf.page_shift - MLX5_ADAPTER_PAGE_SHIFT);

	/* Set "fast registration enabled" for all kernel QPs */
	MLX5_SET(qpc, qpc, fre, 1);
	MLX5_SET(qpc, qpc, rlky, 1);

	if (init_attr->create_flags & mlx5_ib_create_qp_sqpn_qp1()) {
		MLX5_SET(qpc, qpc, deth_sqpn, 1);
		qp->flags |= MLX5_IB_QP_SQPN_QP1;
	}

	mlx5_fill_page_array(&qp->buf,
			     (__be64 *)MLX5_ADDR_OF(create_qp_in, *in, pas));

	err = mlx5_db_alloc(dev->mdev, &qp->db);
	if (err) {
		mlx5_ib_dbg(dev, "err %d\n", err);
		goto err_free;
	}

	qp->sq.wrid = kmalloc(qp->sq.wqe_cnt * sizeof(*qp->sq.wrid), GFP_KERNEL);
	qp->sq.wr_data = kmalloc(qp->sq.wqe_cnt * sizeof(*qp->sq.wr_data), GFP_KERNEL);
	qp->rq.wrid = kmalloc(qp->rq.wqe_cnt * sizeof(*qp->rq.wrid), GFP_KERNEL);
	qp->sq.w_list = kmalloc(qp->sq.wqe_cnt * sizeof(*qp->sq.w_list), GFP_KERNEL);
	qp->sq.wqe_head = kmalloc(qp->sq.wqe_cnt * sizeof(*qp->sq.wqe_head), GFP_KERNEL);

	if (!qp->sq.wrid || !qp->sq.wr_data || !qp->rq.wrid ||
	    !qp->sq.w_list || !qp->sq.wqe_head) {
		err = -ENOMEM;
		goto err_wrid;
	}
	qp->create_type = MLX5_QP_KERNEL;

	return 0;

err_wrid:
	mlx5_db_free(dev->mdev, &qp->db);
	kfree(qp->sq.wqe_head);
	kfree(qp->sq.w_list);
	kfree(qp->sq.wrid);
	kfree(qp->sq.wr_data);
	kfree(qp->rq.wrid);

err_free:
	kvfree(*in);

err_buf:
	mlx5_buf_free(dev->mdev, &qp->buf);

err_uuar:
	free_uuar(&dev->mdev->priv.uuari, uuarn);
	return err;
}

static void destroy_qp_kernel(struct mlx5_ib_dev *dev, struct mlx5_ib_qp *qp)
{
	mlx5_db_free(dev->mdev, &qp->db);
	kfree(qp->sq.wqe_head);
	kfree(qp->sq.w_list);
	kfree(qp->sq.wrid);
	kfree(qp->sq.wr_data);
	kfree(qp->rq.wrid);
	mlx5_buf_free(dev->mdev, &qp->buf);
	free_uuar(&dev->mdev->priv.uuari, qp->bf->uuarn);
}

static u32 get_rx_type(struct mlx5_ib_qp *qp, struct ib_qp_init_attr *attr)
{
	if (attr->srq || (attr->qp_type == IB_QPT_XRC_TGT) ||
	    (attr->qp_type == IB_QPT_XRC_INI))
		return MLX5_SRQ_RQ;
	else if (!qp->has_rq)
		return MLX5_ZERO_LEN_RQ;
	else
		return MLX5_NON_ZERO_RQ;
}

static int is_connected(enum ib_qp_type qp_type)
{
	if (qp_type == IB_QPT_RC || qp_type == IB_QPT_UC)
		return 1;

	return 0;
}

static int create_raw_packet_qp_tis(struct mlx5_ib_dev *dev,
				    struct mlx5_ib_sq *sq, u32 tdn)
{
	u32 in[MLX5_ST_SZ_DW(create_tis_in)] = {0};
	void *tisc = MLX5_ADDR_OF(create_tis_in, in, ctx);

	MLX5_SET(tisc, tisc, transport_domain, tdn);
	return mlx5_core_create_tis(dev->mdev, in, sizeof(in), &sq->tisn);
}

static void destroy_raw_packet_qp_tis(struct mlx5_ib_dev *dev,
				      struct mlx5_ib_sq *sq)
{
	mlx5_core_destroy_tis(dev->mdev, sq->tisn);
}

static int create_raw_packet_qp_sq(struct mlx5_ib_dev *dev,
				   struct mlx5_ib_sq *sq, void *qpin,
				   struct ib_pd *pd)
{
	struct mlx5_ib_ubuffer *ubuffer = &sq->ubuffer;
	__be64 *pas;
	void *in;
	void *sqc;
	void *qpc = MLX5_ADDR_OF(create_qp_in, qpin, qpc);
	void *wq;
	int inlen;
	int err;
	int page_shift = 0;
	int npages;
	int ncont = 0;
	u32 offset = 0;

	err = mlx5_ib_umem_get(dev, pd, ubuffer->buf_addr, ubuffer->buf_size,
			       &sq->ubuffer.umem, &npages, &page_shift,
			       &ncont, &offset);
	if (err)
		return err;

	inlen = MLX5_ST_SZ_BYTES(create_sq_in) + sizeof(u64) * ncont;
	in = mlx5_vzalloc(inlen);
	if (!in) {
		err = -ENOMEM;
		goto err_umem;
	}

	sqc = MLX5_ADDR_OF(create_sq_in, in, ctx);
	MLX5_SET(sqc, sqc, flush_in_error_en, 1);
	MLX5_SET(sqc, sqc, state, MLX5_SQC_STATE_RST);
	MLX5_SET(sqc, sqc, user_index, MLX5_GET(qpc, qpc, user_index));
	MLX5_SET(sqc, sqc, cqn, MLX5_GET(qpc, qpc, cqn_snd));
	MLX5_SET(sqc, sqc, tis_lst_sz, 1);
	MLX5_SET(sqc, sqc, tis_num_0, sq->tisn);

	wq = MLX5_ADDR_OF(sqc, sqc, wq);
	MLX5_SET(wq, wq, wq_type, MLX5_WQ_TYPE_CYCLIC);
	MLX5_SET(wq, wq, pd, MLX5_GET(qpc, qpc, pd));
	MLX5_SET(wq, wq, uar_page, MLX5_GET(qpc, qpc, uar_page));
	MLX5_SET64(wq, wq, dbr_addr, MLX5_GET64(qpc, qpc, dbr_addr));
	MLX5_SET(wq, wq, log_wq_stride, ilog2(MLX5_SEND_WQE_BB));
	MLX5_SET(wq, wq, log_wq_sz, MLX5_GET(qpc, qpc, log_sq_size));
	MLX5_SET(wq, wq, log_wq_pg_sz,  page_shift - MLX5_ADAPTER_PAGE_SHIFT);
	MLX5_SET(wq, wq, page_offset, offset);

	pas = (__be64 *)MLX5_ADDR_OF(wq, wq, pas);
	mlx5_ib_populate_pas(dev, sq->ubuffer.umem, page_shift, pas, 0);

	err = mlx5_core_create_sq_tracked(dev->mdev, in, inlen, &sq->base.mqp);

	kvfree(in);

	if (err)
		goto err_umem;

	return 0;

err_umem:
	ib_umem_release(sq->ubuffer.umem);
	sq->ubuffer.umem = NULL;

	return err;
}

static void destroy_raw_packet_qp_sq(struct mlx5_ib_dev *dev,
				     struct mlx5_ib_sq *sq)
{
	mlx5_core_destroy_sq_tracked(dev->mdev, &sq->base.mqp);
	ib_umem_release(sq->ubuffer.umem);
}

static int get_rq_pas_size(void *qpc)
{
	u32 log_page_size = MLX5_GET(qpc, qpc, log_page_size) + 12;
	u32 log_rq_stride = MLX5_GET(qpc, qpc, log_rq_stride);
	u32 log_rq_size   = MLX5_GET(qpc, qpc, log_rq_size);
	u32 page_offset   = MLX5_GET(qpc, qpc, page_offset);
	u32 po_quanta	  = 1 << (log_page_size - 6);
	u32 rq_sz	  = 1 << (log_rq_size + 4 + log_rq_stride);
	u32 page_size	  = 1 << log_page_size;
	u32 rq_sz_po      = rq_sz + (page_offset * po_quanta);
	u32 rq_num_pas	  = (rq_sz_po + page_size - 1) / page_size;

	return rq_num_pas * sizeof(u64);
}

static int create_raw_packet_qp_rq(struct mlx5_ib_dev *dev,
				   struct mlx5_ib_rq *rq, void *qpin)
{
	struct mlx5_ib_qp *mqp = rq->base.container_mibqp;
	__be64 *pas;
	__be64 *qp_pas;
	void *in;
	void *rqc;
	void *wq;
	void *qpc = MLX5_ADDR_OF(create_qp_in, qpin, qpc);
	int inlen;
	int err;
	u32 rq_pas_size = get_rq_pas_size(qpc);

	inlen = MLX5_ST_SZ_BYTES(create_rq_in) + rq_pas_size;
	in = mlx5_vzalloc(inlen);
	if (!in)
		return -ENOMEM;

	rqc = MLX5_ADDR_OF(create_rq_in, in, ctx);
	MLX5_SET(rqc, rqc, vsd, 1);
	MLX5_SET(rqc, rqc, mem_rq_type, MLX5_RQC_MEM_RQ_TYPE_MEMORY_RQ_INLINE);
	MLX5_SET(rqc, rqc, state, MLX5_RQC_STATE_RST);
	MLX5_SET(rqc, rqc, flush_in_error_en, 1);
	MLX5_SET(rqc, rqc, user_index, MLX5_GET(qpc, qpc, user_index));
	MLX5_SET(rqc, rqc, cqn, MLX5_GET(qpc, qpc, cqn_rcv));

	if (mqp->flags & MLX5_IB_QP_CAP_SCATTER_FCS)
		MLX5_SET(rqc, rqc, scatter_fcs, 1);

	wq = MLX5_ADDR_OF(rqc, rqc, wq);
	MLX5_SET(wq, wq, wq_type, MLX5_WQ_TYPE_CYCLIC);
	MLX5_SET(wq, wq, end_padding_mode,
		 MLX5_GET(qpc, qpc, end_padding_mode));
	MLX5_SET(wq, wq, page_offset, MLX5_GET(qpc, qpc, page_offset));
	MLX5_SET(wq, wq, pd, MLX5_GET(qpc, qpc, pd));
	MLX5_SET64(wq, wq, dbr_addr, MLX5_GET64(qpc, qpc, dbr_addr));
	MLX5_SET(wq, wq, log_wq_stride, MLX5_GET(qpc, qpc, log_rq_stride) + 4);
	MLX5_SET(wq, wq, log_wq_pg_sz, MLX5_GET(qpc, qpc, log_page_size));
	MLX5_SET(wq, wq, log_wq_sz, MLX5_GET(qpc, qpc, log_rq_size));

	pas = (__be64 *)MLX5_ADDR_OF(wq, wq, pas);
	qp_pas = (__be64 *)MLX5_ADDR_OF(create_qp_in, qpin, pas);
	memcpy(pas, qp_pas, rq_pas_size);

	err = mlx5_core_create_rq_tracked(dev->mdev, in, inlen, &rq->base.mqp);

	kvfree(in);

	return err;
}

static void destroy_raw_packet_qp_rq(struct mlx5_ib_dev *dev,
				     struct mlx5_ib_rq *rq)
{
	mlx5_core_destroy_rq_tracked(dev->mdev, &rq->base.mqp);
}

static int create_raw_packet_qp_tir(struct mlx5_ib_dev *dev,
				    struct mlx5_ib_rq *rq, u32 tdn)
{
	u32 *in;
	void *tirc;
	int inlen;
	int err;

	inlen = MLX5_ST_SZ_BYTES(create_tir_in);
	in = mlx5_vzalloc(inlen);
	if (!in)
		return -ENOMEM;

	tirc = MLX5_ADDR_OF(create_tir_in, in, ctx);
	MLX5_SET(tirc, tirc, disp_type, MLX5_TIRC_DISP_TYPE_DIRECT);
	MLX5_SET(tirc, tirc, inline_rqn, rq->base.mqp.qpn);
	MLX5_SET(tirc, tirc, transport_domain, tdn);

	err = mlx5_core_create_tir(dev->mdev, in, inlen, &rq->tirn);

	kvfree(in);

	return err;
}

static void destroy_raw_packet_qp_tir(struct mlx5_ib_dev *dev,
				      struct mlx5_ib_rq *rq)
{
	mlx5_core_destroy_tir(dev->mdev, rq->tirn);
}

static int create_raw_packet_qp(struct mlx5_ib_dev *dev, struct mlx5_ib_qp *qp,
				u32 *in,
				struct ib_pd *pd)
{
	struct mlx5_ib_raw_packet_qp *raw_packet_qp = &qp->raw_packet_qp;
	struct mlx5_ib_sq *sq = &raw_packet_qp->sq;
	struct mlx5_ib_rq *rq = &raw_packet_qp->rq;
	struct ib_uobject *uobj = pd->uobject;
	struct ib_ucontext *ucontext = uobj->context;
	struct mlx5_ib_ucontext *mucontext = to_mucontext(ucontext);
	int err;
	u32 tdn = mucontext->tdn;

	if (qp->sq.wqe_cnt) {
		err = create_raw_packet_qp_tis(dev, sq, tdn);
		if (err)
			return err;

		err = create_raw_packet_qp_sq(dev, sq, in, pd);
		if (err)
			goto err_destroy_tis;

		sq->base.container_mibqp = qp;
	}

	if (qp->rq.wqe_cnt) {
		rq->base.container_mibqp = qp;

		err = create_raw_packet_qp_rq(dev, rq, in);
		if (err)
			goto err_destroy_sq;


		err = create_raw_packet_qp_tir(dev, rq, tdn);
		if (err)
			goto err_destroy_rq;
	}

	qp->trans_qp.base.mqp.qpn = qp->sq.wqe_cnt ? sq->base.mqp.qpn :
						     rq->base.mqp.qpn;

	return 0;

err_destroy_rq:
	destroy_raw_packet_qp_rq(dev, rq);
err_destroy_sq:
	if (!qp->sq.wqe_cnt)
		return err;
	destroy_raw_packet_qp_sq(dev, sq);
err_destroy_tis:
	destroy_raw_packet_qp_tis(dev, sq);

	return err;
}

static void destroy_raw_packet_qp(struct mlx5_ib_dev *dev,
				  struct mlx5_ib_qp *qp)
{
	struct mlx5_ib_raw_packet_qp *raw_packet_qp = &qp->raw_packet_qp;
	struct mlx5_ib_sq *sq = &raw_packet_qp->sq;
	struct mlx5_ib_rq *rq = &raw_packet_qp->rq;

	if (qp->rq.wqe_cnt) {
		destroy_raw_packet_qp_tir(dev, rq);
		destroy_raw_packet_qp_rq(dev, rq);
	}

	if (qp->sq.wqe_cnt) {
		destroy_raw_packet_qp_sq(dev, sq);
		destroy_raw_packet_qp_tis(dev, sq);
	}
}

static void raw_packet_qp_copy_info(struct mlx5_ib_qp *qp,
				    struct mlx5_ib_raw_packet_qp *raw_packet_qp)
{
	struct mlx5_ib_sq *sq = &raw_packet_qp->sq;
	struct mlx5_ib_rq *rq = &raw_packet_qp->rq;

	sq->sq = &qp->sq;
	rq->rq = &qp->rq;
	sq->doorbell = &qp->db;
	rq->doorbell = &qp->db;
}

static void destroy_rss_raw_qp_tir(struct mlx5_ib_dev *dev, struct mlx5_ib_qp *qp)
{
	mlx5_core_destroy_tir(dev->mdev, qp->rss_qp.tirn);
}

static int create_rss_raw_qp_tir(struct mlx5_ib_dev *dev, struct mlx5_ib_qp *qp,
				 struct ib_pd *pd,
				 struct ib_qp_init_attr *init_attr,
				 struct ib_udata *udata)
{
	struct ib_uobject *uobj = pd->uobject;
	struct ib_ucontext *ucontext = uobj->context;
	struct mlx5_ib_ucontext *mucontext = to_mucontext(ucontext);
	struct mlx5_ib_create_qp_resp resp = {};
	int inlen;
	int err;
	u32 *in;
	void *tirc;
	void *hfso;
	u32 selected_fields = 0;
	size_t min_resp_len;
	u32 tdn = mucontext->tdn;
	struct mlx5_ib_create_qp_rss ucmd = {};
	size_t required_cmd_sz;

	if (init_attr->qp_type != IB_QPT_RAW_PACKET)
		return -EOPNOTSUPP;

	if (init_attr->create_flags || init_attr->send_cq)
		return -EINVAL;

	min_resp_len = offsetof(typeof(resp), uuar_index) + sizeof(resp.uuar_index);
	if (udata->outlen < min_resp_len)
		return -EINVAL;

	required_cmd_sz = offsetof(typeof(ucmd), reserved1) + sizeof(ucmd.reserved1);
	if (udata->inlen < required_cmd_sz) {
		mlx5_ib_dbg(dev, "invalid inlen\n");
		return -EINVAL;
	}

	if (udata->inlen > sizeof(ucmd) &&
	    !ib_is_udata_cleared(udata, sizeof(ucmd),
				 udata->inlen - sizeof(ucmd))) {
		mlx5_ib_dbg(dev, "inlen is not supported\n");
		return -EOPNOTSUPP;
	}

	if (ib_copy_from_udata(&ucmd, udata, min(sizeof(ucmd), udata->inlen))) {
		mlx5_ib_dbg(dev, "copy failed\n");
		return -EFAULT;
	}

	if (ucmd.comp_mask) {
		mlx5_ib_dbg(dev, "invalid comp mask\n");
		return -EOPNOTSUPP;
	}

	if (memchr_inv(ucmd.reserved, 0, sizeof(ucmd.reserved)) || ucmd.reserved1) {
		mlx5_ib_dbg(dev, "invalid reserved\n");
		return -EOPNOTSUPP;
	}

	err = ib_copy_to_udata(udata, &resp, min_resp_len);
	if (err) {
		mlx5_ib_dbg(dev, "copy failed\n");
		return -EINVAL;
	}

	inlen = MLX5_ST_SZ_BYTES(create_tir_in);
	in = mlx5_vzalloc(inlen);
	if (!in)
		return -ENOMEM;

	tirc = MLX5_ADDR_OF(create_tir_in, in, ctx);
	MLX5_SET(tirc, tirc, disp_type,
		 MLX5_TIRC_DISP_TYPE_INDIRECT);
	MLX5_SET(tirc, tirc, indirect_table,
		 init_attr->rwq_ind_tbl->ind_tbl_num);
	MLX5_SET(tirc, tirc, transport_domain, tdn);

	hfso = MLX5_ADDR_OF(tirc, tirc, rx_hash_field_selector_outer);
	switch (ucmd.rx_hash_function) {
	case MLX5_RX_HASH_FUNC_TOEPLITZ:
	{
		void *rss_key = MLX5_ADDR_OF(tirc, tirc, rx_hash_toeplitz_key);
		size_t len = MLX5_FLD_SZ_BYTES(tirc, rx_hash_toeplitz_key);

		if (len != ucmd.rx_key_len) {
			err = -EINVAL;
			goto err;
		}

		MLX5_SET(tirc, tirc, rx_hash_fn, MLX5_RX_HASH_FN_TOEPLITZ);
		MLX5_SET(tirc, tirc, rx_hash_symmetric, 1);
		memcpy(rss_key, ucmd.rx_hash_key, len);
		break;
	}
	default:
		err = -EOPNOTSUPP;
		goto err;
	}

	if (!ucmd.rx_hash_fields_mask) {
		/* special case when this TIR serves as steering entry without hashing */
		if (!init_attr->rwq_ind_tbl->log_ind_tbl_size)
			goto create_tir;
		err = -EINVAL;
		goto err;
	}

	if (((ucmd.rx_hash_fields_mask & MLX5_RX_HASH_SRC_IPV4) ||
	     (ucmd.rx_hash_fields_mask & MLX5_RX_HASH_DST_IPV4)) &&
	     ((ucmd.rx_hash_fields_mask & MLX5_RX_HASH_SRC_IPV6) ||
	     (ucmd.rx_hash_fields_mask & MLX5_RX_HASH_DST_IPV6))) {
		err = -EINVAL;
		goto err;
	}

	/* If none of IPV4 & IPV6 SRC/DST was set - this bit field is ignored */
	if ((ucmd.rx_hash_fields_mask & MLX5_RX_HASH_SRC_IPV4) ||
	    (ucmd.rx_hash_fields_mask & MLX5_RX_HASH_DST_IPV4))
		MLX5_SET(rx_hash_field_select, hfso, l3_prot_type,
			 MLX5_L3_PROT_TYPE_IPV4);
	else if ((ucmd.rx_hash_fields_mask & MLX5_RX_HASH_SRC_IPV6) ||
		 (ucmd.rx_hash_fields_mask & MLX5_RX_HASH_DST_IPV6))
		MLX5_SET(rx_hash_field_select, hfso, l3_prot_type,
			 MLX5_L3_PROT_TYPE_IPV6);

	if (((ucmd.rx_hash_fields_mask & MLX5_RX_HASH_SRC_PORT_TCP) ||
	     (ucmd.rx_hash_fields_mask & MLX5_RX_HASH_DST_PORT_TCP)) &&
	     ((ucmd.rx_hash_fields_mask & MLX5_RX_HASH_SRC_PORT_UDP) ||
	     (ucmd.rx_hash_fields_mask & MLX5_RX_HASH_DST_PORT_UDP))) {
		err = -EINVAL;
		goto err;
	}

	/* If none of TCP & UDP SRC/DST was set - this bit field is ignored */
	if ((ucmd.rx_hash_fields_mask & MLX5_RX_HASH_SRC_PORT_TCP) ||
	    (ucmd.rx_hash_fields_mask & MLX5_RX_HASH_DST_PORT_TCP))
		MLX5_SET(rx_hash_field_select, hfso, l4_prot_type,
			 MLX5_L4_PROT_TYPE_TCP);
	else if ((ucmd.rx_hash_fields_mask & MLX5_RX_HASH_SRC_PORT_UDP) ||
		 (ucmd.rx_hash_fields_mask & MLX5_RX_HASH_DST_PORT_UDP))
		MLX5_SET(rx_hash_field_select, hfso, l4_prot_type,
			 MLX5_L4_PROT_TYPE_UDP);

	if ((ucmd.rx_hash_fields_mask & MLX5_RX_HASH_SRC_IPV4) ||
	    (ucmd.rx_hash_fields_mask & MLX5_RX_HASH_SRC_IPV6))
		selected_fields |= MLX5_HASH_FIELD_SEL_SRC_IP;

	if ((ucmd.rx_hash_fields_mask & MLX5_RX_HASH_DST_IPV4) ||
	    (ucmd.rx_hash_fields_mask & MLX5_RX_HASH_DST_IPV6))
		selected_fields |= MLX5_HASH_FIELD_SEL_DST_IP;

	if ((ucmd.rx_hash_fields_mask & MLX5_RX_HASH_SRC_PORT_TCP) ||
	    (ucmd.rx_hash_fields_mask & MLX5_RX_HASH_SRC_PORT_UDP))
		selected_fields |= MLX5_HASH_FIELD_SEL_L4_SPORT;

	if ((ucmd.rx_hash_fields_mask & MLX5_RX_HASH_DST_PORT_TCP) ||
	    (ucmd.rx_hash_fields_mask & MLX5_RX_HASH_DST_PORT_UDP))
		selected_fields |= MLX5_HASH_FIELD_SEL_L4_DPORT;

	MLX5_SET(rx_hash_field_select, hfso, selected_fields, selected_fields);

create_tir:
	err = mlx5_core_create_tir(dev->mdev, in, inlen, &qp->rss_qp.tirn);

	if (err)
		goto err;

	kvfree(in);
	/* qpn is reserved for that QP */
	qp->trans_qp.base.mqp.qpn = 0;
	qp->flags |= MLX5_IB_QP_RSS;
	return 0;

err:
	kvfree(in);
	return err;
}

static int create_qp_common(struct mlx5_ib_dev *dev, struct ib_pd *pd,
			    struct ib_qp_init_attr *init_attr,
			    struct ib_udata *udata, struct mlx5_ib_qp *qp)
{
	struct mlx5_ib_resources *devr = &dev->devr;
	int inlen = MLX5_ST_SZ_BYTES(create_qp_in);
	struct mlx5_core_dev *mdev = dev->mdev;
	struct mlx5_ib_create_qp_resp resp;
	struct mlx5_ib_cq *send_cq;
	struct mlx5_ib_cq *recv_cq;
	unsigned long flags;
	u32 uidx = MLX5_IB_DEFAULT_UIDX;
	struct mlx5_ib_create_qp ucmd;
	struct mlx5_ib_qp_base *base;
	void *qpc;
	u32 *in;
	int err;

	base = init_attr->qp_type == IB_QPT_RAW_PACKET ?
	       &qp->raw_packet_qp.rq.base :
	       &qp->trans_qp.base;

	if (init_attr->qp_type != IB_QPT_RAW_PACKET)
		mlx5_ib_odp_create_qp(qp);

	mutex_init(&qp->mutex);
	spin_lock_init(&qp->sq.lock);
	spin_lock_init(&qp->rq.lock);

	if (init_attr->rwq_ind_tbl) {
		if (!udata)
			return -ENOSYS;

		err = create_rss_raw_qp_tir(dev, qp, pd, init_attr, udata);
		return err;
	}

	if (init_attr->create_flags & IB_QP_CREATE_BLOCK_MULTICAST_LOOPBACK) {
		if (!MLX5_CAP_GEN(mdev, block_lb_mc)) {
			mlx5_ib_dbg(dev, "block multicast loopback isn't supported\n");
			return -EINVAL;
		} else {
			qp->flags |= MLX5_IB_QP_BLOCK_MULTICAST_LOOPBACK;
		}
	}

	if (init_attr->create_flags &
			(IB_QP_CREATE_CROSS_CHANNEL |
			 IB_QP_CREATE_MANAGED_SEND |
			 IB_QP_CREATE_MANAGED_RECV)) {
		if (!MLX5_CAP_GEN(mdev, cd)) {
			mlx5_ib_dbg(dev, "cross-channel isn't supported\n");
			return -EINVAL;
		}
		if (init_attr->create_flags & IB_QP_CREATE_CROSS_CHANNEL)
			qp->flags |= MLX5_IB_QP_CROSS_CHANNEL;
		if (init_attr->create_flags & IB_QP_CREATE_MANAGED_SEND)
			qp->flags |= MLX5_IB_QP_MANAGED_SEND;
		if (init_attr->create_flags & IB_QP_CREATE_MANAGED_RECV)
			qp->flags |= MLX5_IB_QP_MANAGED_RECV;
	}

	if (init_attr->qp_type == IB_QPT_UD &&
	    (init_attr->create_flags & IB_QP_CREATE_IPOIB_UD_LSO))
		if (!MLX5_CAP_GEN(mdev, ipoib_basic_offloads)) {
			mlx5_ib_dbg(dev, "ipoib UD lso qp isn't supported\n");
			return -EOPNOTSUPP;
		}

	if (init_attr->create_flags & IB_QP_CREATE_SCATTER_FCS) {
		if (init_attr->qp_type != IB_QPT_RAW_PACKET) {
			mlx5_ib_dbg(dev, "Scatter FCS is supported only for Raw Packet QPs");
			return -EOPNOTSUPP;
		}
		if (!MLX5_CAP_GEN(dev->mdev, eth_net_offloads) ||
		    !MLX5_CAP_ETH(dev->mdev, scatter_fcs)) {
			mlx5_ib_dbg(dev, "Scatter FCS isn't supported\n");
			return -EOPNOTSUPP;
		}
		qp->flags |= MLX5_IB_QP_CAP_SCATTER_FCS;
	}

	if (init_attr->sq_sig_type == IB_SIGNAL_ALL_WR)
		qp->sq_signal_bits = MLX5_WQE_CTRL_CQ_UPDATE;

	if (pd && pd->uobject) {
		if (ib_copy_from_udata(&ucmd, udata, sizeof(ucmd))) {
			mlx5_ib_dbg(dev, "copy failed\n");
			return -EFAULT;
		}

		err = get_qp_user_index(to_mucontext(pd->uobject->context),
					&ucmd, udata->inlen, &uidx);
		if (err)
			return err;

		qp->wq_sig = !!(ucmd.flags & MLX5_QP_FLAG_SIGNATURE);
		qp->scat_cqe = !!(ucmd.flags & MLX5_QP_FLAG_SCATTER_CQE);
	} else {
		qp->wq_sig = !!wq_signature;
	}

	qp->has_rq = qp_has_rq(init_attr);
	err = set_rq_size(dev, &init_attr->cap, qp->has_rq,
			  qp, (pd && pd->uobject) ? &ucmd : NULL);
	if (err) {
		mlx5_ib_dbg(dev, "err %d\n", err);
		return err;
	}

	if (pd) {
		if (pd->uobject) {
			__u32 max_wqes =
				1 << MLX5_CAP_GEN(mdev, log_max_qp_sz);
			mlx5_ib_dbg(dev, "requested sq_wqe_count (%d)\n", ucmd.sq_wqe_count);
			if (ucmd.rq_wqe_shift != qp->rq.wqe_shift ||
			    ucmd.rq_wqe_count != qp->rq.wqe_cnt) {
				mlx5_ib_dbg(dev, "invalid rq params\n");
				return -EINVAL;
			}
			if (ucmd.sq_wqe_count > max_wqes) {
				mlx5_ib_dbg(dev, "requested sq_wqe_count (%d) > max allowed (%d)\n",
					    ucmd.sq_wqe_count, max_wqes);
				return -EINVAL;
			}
			if (init_attr->create_flags &
			    mlx5_ib_create_qp_sqpn_qp1()) {
				mlx5_ib_dbg(dev, "user-space is not allowed to create UD QPs spoofing as QP1\n");
				return -EINVAL;
			}
			err = create_user_qp(dev, pd, qp, udata, init_attr, &in,
					     &resp, &inlen, base);
			if (err)
				mlx5_ib_dbg(dev, "err %d\n", err);
		} else {
			err = create_kernel_qp(dev, init_attr, qp, &in, &inlen,
					       base);
			if (err)
				mlx5_ib_dbg(dev, "err %d\n", err);
		}

		if (err)
			return err;
	} else {
		in = mlx5_vzalloc(inlen);
		if (!in)
			return -ENOMEM;

		qp->create_type = MLX5_QP_EMPTY;
	}

	if (is_sqp(init_attr->qp_type))
		qp->port = init_attr->port_num;

	qpc = MLX5_ADDR_OF(create_qp_in, in, qpc);

	MLX5_SET(qpc, qpc, st, to_mlx5_st(init_attr->qp_type));
	MLX5_SET(qpc, qpc, pm_state, MLX5_QP_PM_MIGRATED);

	if (init_attr->qp_type != MLX5_IB_QPT_REG_UMR)
		MLX5_SET(qpc, qpc, pd, to_mpd(pd ? pd : devr->p0)->pdn);
	else
		MLX5_SET(qpc, qpc, latency_sensitive, 1);


	if (qp->wq_sig)
		MLX5_SET(qpc, qpc, wq_signature, 1);

	if (qp->flags & MLX5_IB_QP_BLOCK_MULTICAST_LOOPBACK)
		MLX5_SET(qpc, qpc, block_lb_mc, 1);

	if (qp->flags & MLX5_IB_QP_CROSS_CHANNEL)
		MLX5_SET(qpc, qpc, cd_master, 1);
	if (qp->flags & MLX5_IB_QP_MANAGED_SEND)
		MLX5_SET(qpc, qpc, cd_slave_send, 1);
	if (qp->flags & MLX5_IB_QP_MANAGED_RECV)
		MLX5_SET(qpc, qpc, cd_slave_receive, 1);

	if (qp->scat_cqe && is_connected(init_attr->qp_type)) {
		int rcqe_sz;
		int scqe_sz;

		rcqe_sz = mlx5_ib_get_cqe_size(dev, init_attr->recv_cq);
		scqe_sz = mlx5_ib_get_cqe_size(dev, init_attr->send_cq);

		if (rcqe_sz == 128)
			MLX5_SET(qpc, qpc, cs_res, MLX5_RES_SCAT_DATA64_CQE);
		else
			MLX5_SET(qpc, qpc, cs_res, MLX5_RES_SCAT_DATA32_CQE);

		if (init_attr->sq_sig_type == IB_SIGNAL_ALL_WR) {
			if (scqe_sz == 128)
				MLX5_SET(qpc, qpc, cs_req, MLX5_REQ_SCAT_DATA64_CQE);
			else
				MLX5_SET(qpc, qpc, cs_req, MLX5_REQ_SCAT_DATA32_CQE);
		}
	}

	if (qp->rq.wqe_cnt) {
		MLX5_SET(qpc, qpc, log_rq_stride, qp->rq.wqe_shift - 4);
		MLX5_SET(qpc, qpc, log_rq_size, ilog2(qp->rq.wqe_cnt));
	}

	MLX5_SET(qpc, qpc, rq_type, get_rx_type(qp, init_attr));

	if (qp->sq.wqe_cnt)
		MLX5_SET(qpc, qpc, log_sq_size, ilog2(qp->sq.wqe_cnt));
	else
		MLX5_SET(qpc, qpc, no_sq, 1);

	/* Set default resources */
	switch (init_attr->qp_type) {
	case IB_QPT_XRC_TGT:
		MLX5_SET(qpc, qpc, cqn_rcv, to_mcq(devr->c0)->mcq.cqn);
		MLX5_SET(qpc, qpc, cqn_snd, to_mcq(devr->c0)->mcq.cqn);
		MLX5_SET(qpc, qpc, srqn_rmpn_xrqn, to_msrq(devr->s0)->msrq.srqn);
		MLX5_SET(qpc, qpc, xrcd, to_mxrcd(init_attr->xrcd)->xrcdn);
		break;
	case IB_QPT_XRC_INI:
		MLX5_SET(qpc, qpc, cqn_rcv, to_mcq(devr->c0)->mcq.cqn);
		MLX5_SET(qpc, qpc, xrcd, to_mxrcd(devr->x1)->xrcdn);
		MLX5_SET(qpc, qpc, srqn_rmpn_xrqn, to_msrq(devr->s0)->msrq.srqn);
		break;
	default:
		if (init_attr->srq) {
			MLX5_SET(qpc, qpc, xrcd, to_mxrcd(devr->x0)->xrcdn);
			MLX5_SET(qpc, qpc, srqn_rmpn_xrqn, to_msrq(init_attr->srq)->msrq.srqn);
		} else {
			MLX5_SET(qpc, qpc, xrcd, to_mxrcd(devr->x1)->xrcdn);
			MLX5_SET(qpc, qpc, srqn_rmpn_xrqn, to_msrq(devr->s1)->msrq.srqn);
		}
	}

	if (init_attr->send_cq)
		MLX5_SET(qpc, qpc, cqn_snd, to_mcq(init_attr->send_cq)->mcq.cqn);

	if (init_attr->recv_cq)
		MLX5_SET(qpc, qpc, cqn_rcv, to_mcq(init_attr->recv_cq)->mcq.cqn);

	MLX5_SET64(qpc, qpc, dbr_addr, qp->db.dma);

	/* 0xffffff means we ask to work with cqe version 0 */
	if (MLX5_CAP_GEN(mdev, cqe_version) == MLX5_CQE_VERSION_V1)
		MLX5_SET(qpc, qpc, user_index, uidx);

	/* we use IB_QP_CREATE_IPOIB_UD_LSO to indicates ipoib qp */
	if (init_attr->qp_type == IB_QPT_UD &&
	    (init_attr->create_flags & IB_QP_CREATE_IPOIB_UD_LSO)) {
		MLX5_SET(qpc, qpc, ulp_stateless_offload_mode, 1);
		qp->flags |= MLX5_IB_QP_LSO;
	}

	if (init_attr->qp_type == IB_QPT_RAW_PACKET) {
		qp->raw_packet_qp.sq.ubuffer.buf_addr = ucmd.sq_buf_addr;
		raw_packet_qp_copy_info(qp, &qp->raw_packet_qp);
		err = create_raw_packet_qp(dev, qp, in, pd);
	} else {
		err = mlx5_core_create_qp(dev->mdev, &base->mqp, in, inlen);
	}

	if (err) {
		mlx5_ib_dbg(dev, "create qp failed\n");
		goto err_create;
	}

	kvfree(in);

	base->container_mibqp = qp;
	base->mqp.event = mlx5_ib_qp_event;

	get_cqs(init_attr->qp_type, init_attr->send_cq, init_attr->recv_cq,
		&send_cq, &recv_cq);
	spin_lock_irqsave(&dev->reset_flow_resource_lock, flags);
	mlx5_ib_lock_cqs(send_cq, recv_cq);
	/* Maintain device to QPs access, needed for further handling via reset
	 * flow
	 */
	list_add_tail(&qp->qps_list, &dev->qp_list);
	/* Maintain CQ to QPs access, needed for further handling via reset flow
	 */
	if (send_cq)
		list_add_tail(&qp->cq_send_list, &send_cq->list_send_qp);
	if (recv_cq)
		list_add_tail(&qp->cq_recv_list, &recv_cq->list_recv_qp);
	mlx5_ib_unlock_cqs(send_cq, recv_cq);
	spin_unlock_irqrestore(&dev->reset_flow_resource_lock, flags);

	return 0;

err_create:
	if (qp->create_type == MLX5_QP_USER)
		destroy_qp_user(pd, qp, base);
	else if (qp->create_type == MLX5_QP_KERNEL)
		destroy_qp_kernel(dev, qp);

	kvfree(in);
	return err;
}

static void mlx5_ib_lock_cqs(struct mlx5_ib_cq *send_cq, struct mlx5_ib_cq *recv_cq)
	__acquires(&send_cq->lock) __acquires(&recv_cq->lock)
{
	if (send_cq) {
		if (recv_cq) {
			if (send_cq->mcq.cqn < recv_cq->mcq.cqn)  {
				spin_lock(&send_cq->lock);
				spin_lock_nested(&recv_cq->lock,
						 SINGLE_DEPTH_NESTING);
			} else if (send_cq->mcq.cqn == recv_cq->mcq.cqn) {
				spin_lock(&send_cq->lock);
				__acquire(&recv_cq->lock);
			} else {
				spin_lock(&recv_cq->lock);
				spin_lock_nested(&send_cq->lock,
						 SINGLE_DEPTH_NESTING);
			}
		} else {
			spin_lock(&send_cq->lock);
			__acquire(&recv_cq->lock);
		}
	} else if (recv_cq) {
		spin_lock(&recv_cq->lock);
		__acquire(&send_cq->lock);
	} else {
		__acquire(&send_cq->lock);
		__acquire(&recv_cq->lock);
	}
}

static void mlx5_ib_unlock_cqs(struct mlx5_ib_cq *send_cq, struct mlx5_ib_cq *recv_cq)
	__releases(&send_cq->lock) __releases(&recv_cq->lock)
{
	if (send_cq) {
		if (recv_cq) {
			if (send_cq->mcq.cqn < recv_cq->mcq.cqn)  {
				spin_unlock(&recv_cq->lock);
				spin_unlock(&send_cq->lock);
			} else if (send_cq->mcq.cqn == recv_cq->mcq.cqn) {
				__release(&recv_cq->lock);
				spin_unlock(&send_cq->lock);
			} else {
				spin_unlock(&send_cq->lock);
				spin_unlock(&recv_cq->lock);
			}
		} else {
			__release(&recv_cq->lock);
			spin_unlock(&send_cq->lock);
		}
	} else if (recv_cq) {
		__release(&send_cq->lock);
		spin_unlock(&recv_cq->lock);
	} else {
		__release(&recv_cq->lock);
		__release(&send_cq->lock);
	}
}

static struct mlx5_ib_pd *get_pd(struct mlx5_ib_qp *qp)
{
	return to_mpd(qp->ibqp.pd);
}

static void get_cqs(enum ib_qp_type qp_type,
		    struct ib_cq *ib_send_cq, struct ib_cq *ib_recv_cq,
		    struct mlx5_ib_cq **send_cq, struct mlx5_ib_cq **recv_cq)
{
	switch (qp_type) {
	case IB_QPT_XRC_TGT:
		*send_cq = NULL;
		*recv_cq = NULL;
		break;
	case MLX5_IB_QPT_REG_UMR:
	case IB_QPT_XRC_INI:
		*send_cq = ib_send_cq ? to_mcq(ib_send_cq) : NULL;
		*recv_cq = NULL;
		break;

	case IB_QPT_SMI:
	case MLX5_IB_QPT_HW_GSI:
	case IB_QPT_RC:
	case IB_QPT_UC:
	case IB_QPT_UD:
	case IB_QPT_RAW_IPV6:
	case IB_QPT_RAW_ETHERTYPE:
	case IB_QPT_RAW_PACKET:
		*send_cq = ib_send_cq ? to_mcq(ib_send_cq) : NULL;
		*recv_cq = ib_recv_cq ? to_mcq(ib_recv_cq) : NULL;
		break;

	case IB_QPT_MAX:
	default:
		*send_cq = NULL;
		*recv_cq = NULL;
		break;
	}
}

static int modify_raw_packet_qp(struct mlx5_ib_dev *dev, struct mlx5_ib_qp *qp,
				const struct mlx5_modify_raw_qp_param *raw_qp_param,
				u8 lag_tx_affinity);

static void destroy_qp_common(struct mlx5_ib_dev *dev, struct mlx5_ib_qp *qp)
{
	struct mlx5_ib_cq *send_cq, *recv_cq;
	struct mlx5_ib_qp_base *base = &qp->trans_qp.base;
	unsigned long flags;
	int err;

	if (qp->ibqp.rwq_ind_tbl) {
		destroy_rss_raw_qp_tir(dev, qp);
		return;
	}

	base = qp->ibqp.qp_type == IB_QPT_RAW_PACKET ?
	       &qp->raw_packet_qp.rq.base :
	       &qp->trans_qp.base;

	if (qp->state != IB_QPS_RESET) {
		if (qp->ibqp.qp_type != IB_QPT_RAW_PACKET) {
			mlx5_ib_qp_disable_pagefaults(qp);
			err = mlx5_core_qp_modify(dev->mdev,
						  MLX5_CMD_OP_2RST_QP, 0,
						  NULL, &base->mqp);
		} else {
			struct mlx5_modify_raw_qp_param raw_qp_param = {
				.operation = MLX5_CMD_OP_2RST_QP
			};

			err = modify_raw_packet_qp(dev, qp, &raw_qp_param, 0);
		}
		if (err)
			mlx5_ib_warn(dev, "mlx5_ib: modify QP 0x%06x to RESET failed\n",
				     base->mqp.qpn);
	}

	get_cqs(qp->ibqp.qp_type, qp->ibqp.send_cq, qp->ibqp.recv_cq,
		&send_cq, &recv_cq);

	spin_lock_irqsave(&dev->reset_flow_resource_lock, flags);
	mlx5_ib_lock_cqs(send_cq, recv_cq);
	/* del from lists under both locks above to protect reset flow paths */
	list_del(&qp->qps_list);
	if (send_cq)
		list_del(&qp->cq_send_list);

	if (recv_cq)
		list_del(&qp->cq_recv_list);

	if (qp->create_type == MLX5_QP_KERNEL) {
		__mlx5_ib_cq_clean(recv_cq, base->mqp.qpn,
				   qp->ibqp.srq ? to_msrq(qp->ibqp.srq) : NULL);
		if (send_cq != recv_cq)
			__mlx5_ib_cq_clean(send_cq, base->mqp.qpn,
					   NULL);
	}
	mlx5_ib_unlock_cqs(send_cq, recv_cq);
	spin_unlock_irqrestore(&dev->reset_flow_resource_lock, flags);

	if (qp->ibqp.qp_type == IB_QPT_RAW_PACKET) {
		destroy_raw_packet_qp(dev, qp);
	} else {
		err = mlx5_core_destroy_qp(dev->mdev, &base->mqp);
		if (err)
			mlx5_ib_warn(dev, "failed to destroy QP 0x%x\n",
				     base->mqp.qpn);
	}

	if (qp->create_type == MLX5_QP_KERNEL)
		destroy_qp_kernel(dev, qp);
	else if (qp->create_type == MLX5_QP_USER)
		destroy_qp_user(&get_pd(qp)->ibpd, qp, base);
}

static const char *ib_qp_type_str(enum ib_qp_type type)
{
	switch (type) {
	case IB_QPT_SMI:
		return "IB_QPT_SMI";
	case IB_QPT_GSI:
		return "IB_QPT_GSI";
	case IB_QPT_RC:
		return "IB_QPT_RC";
	case IB_QPT_UC:
		return "IB_QPT_UC";
	case IB_QPT_UD:
		return "IB_QPT_UD";
	case IB_QPT_RAW_IPV6:
		return "IB_QPT_RAW_IPV6";
	case IB_QPT_RAW_ETHERTYPE:
		return "IB_QPT_RAW_ETHERTYPE";
	case IB_QPT_XRC_INI:
		return "IB_QPT_XRC_INI";
	case IB_QPT_XRC_TGT:
		return "IB_QPT_XRC_TGT";
	case IB_QPT_RAW_PACKET:
		return "IB_QPT_RAW_PACKET";
	case MLX5_IB_QPT_REG_UMR:
		return "MLX5_IB_QPT_REG_UMR";
	case IB_QPT_MAX:
	default:
		return "Invalid QP type";
	}
}

struct ib_qp *mlx5_ib_create_qp(struct ib_pd *pd,
				struct ib_qp_init_attr *init_attr,
				struct ib_udata *udata)
{
	struct mlx5_ib_dev *dev;
	struct mlx5_ib_qp *qp;
	u16 xrcdn = 0;
	int err;

	if (pd) {
		dev = to_mdev(pd->device);

		if (init_attr->qp_type == IB_QPT_RAW_PACKET) {
			if (!pd->uobject) {
				mlx5_ib_dbg(dev, "Raw Packet QP is not supported for kernel consumers\n");
				return ERR_PTR(-EINVAL);
			} else if (!to_mucontext(pd->uobject->context)->cqe_version) {
				mlx5_ib_dbg(dev, "Raw Packet QP is only supported for CQE version > 0\n");
				return ERR_PTR(-EINVAL);
			}
		}
	} else {
		/* being cautious here */
		if (init_attr->qp_type != IB_QPT_XRC_TGT &&
		    init_attr->qp_type != MLX5_IB_QPT_REG_UMR) {
			pr_warn("%s: no PD for transport %s\n", __func__,
				ib_qp_type_str(init_attr->qp_type));
			return ERR_PTR(-EINVAL);
		}
		dev = to_mdev(to_mxrcd(init_attr->xrcd)->ibxrcd.device);
	}

	switch (init_attr->qp_type) {
	case IB_QPT_XRC_TGT:
	case IB_QPT_XRC_INI:
		if (!MLX5_CAP_GEN(dev->mdev, xrc)) {
			mlx5_ib_dbg(dev, "XRC not supported\n");
			return ERR_PTR(-ENOSYS);
		}
		init_attr->recv_cq = NULL;
		if (init_attr->qp_type == IB_QPT_XRC_TGT) {
			xrcdn = to_mxrcd(init_attr->xrcd)->xrcdn;
			init_attr->send_cq = NULL;
		}

		/* fall through */
	case IB_QPT_RAW_PACKET:
	case IB_QPT_RC:
	case IB_QPT_UC:
	case IB_QPT_UD:
	case IB_QPT_SMI:
	case MLX5_IB_QPT_HW_GSI:
	case MLX5_IB_QPT_REG_UMR:
		qp = kzalloc(sizeof(*qp), GFP_KERNEL);
		if (!qp)
			return ERR_PTR(-ENOMEM);

		err = create_qp_common(dev, pd, init_attr, udata, qp);
		if (err) {
			mlx5_ib_dbg(dev, "create_qp_common failed\n");
			kfree(qp);
			return ERR_PTR(err);
		}

		if (is_qp0(init_attr->qp_type))
			qp->ibqp.qp_num = 0;
		else if (is_qp1(init_attr->qp_type))
			qp->ibqp.qp_num = 1;
		else
			qp->ibqp.qp_num = qp->trans_qp.base.mqp.qpn;

		mlx5_ib_dbg(dev, "ib qpnum 0x%x, mlx qpn 0x%x, rcqn 0x%x, scqn 0x%x\n",
			    qp->ibqp.qp_num, qp->trans_qp.base.mqp.qpn,
			    to_mcq(init_attr->recv_cq)->mcq.cqn,
			    to_mcq(init_attr->send_cq)->mcq.cqn);

		qp->trans_qp.xrcdn = xrcdn;

		break;

	case IB_QPT_GSI:
		return mlx5_ib_gsi_create_qp(pd, init_attr);

	case IB_QPT_RAW_IPV6:
	case IB_QPT_RAW_ETHERTYPE:
	case IB_QPT_MAX:
	default:
		mlx5_ib_dbg(dev, "unsupported qp type %d\n",
			    init_attr->qp_type);
		/* Don't support raw QPs */
		return ERR_PTR(-EINVAL);
	}

	return &qp->ibqp;
}

int mlx5_ib_destroy_qp(struct ib_qp *qp)
{
	struct mlx5_ib_dev *dev = to_mdev(qp->device);
	struct mlx5_ib_qp *mqp = to_mqp(qp);

	if (unlikely(qp->qp_type == IB_QPT_GSI))
		return mlx5_ib_gsi_destroy_qp(qp);

	destroy_qp_common(dev, mqp);

	kfree(mqp);

	return 0;
}

static __be32 to_mlx5_access_flags(struct mlx5_ib_qp *qp, const struct ib_qp_attr *attr,
				   int attr_mask)
{
	u32 hw_access_flags = 0;
	u8 dest_rd_atomic;
	u32 access_flags;

	if (attr_mask & IB_QP_MAX_DEST_RD_ATOMIC)
		dest_rd_atomic = attr->max_dest_rd_atomic;
	else
		dest_rd_atomic = qp->trans_qp.resp_depth;

	if (attr_mask & IB_QP_ACCESS_FLAGS)
		access_flags = attr->qp_access_flags;
	else
		access_flags = qp->trans_qp.atomic_rd_en;

	if (!dest_rd_atomic)
		access_flags &= IB_ACCESS_REMOTE_WRITE;

	if (access_flags & IB_ACCESS_REMOTE_READ)
		hw_access_flags |= MLX5_QP_BIT_RRE;
	if (access_flags & IB_ACCESS_REMOTE_ATOMIC)
		hw_access_flags |= (MLX5_QP_BIT_RAE | MLX5_ATOMIC_MODE_CX);
	if (access_flags & IB_ACCESS_REMOTE_WRITE)
		hw_access_flags |= MLX5_QP_BIT_RWE;

	return cpu_to_be32(hw_access_flags);
}

enum {
	MLX5_PATH_FLAG_FL	= 1 << 0,
	MLX5_PATH_FLAG_FREE_AR	= 1 << 1,
	MLX5_PATH_FLAG_COUNTER	= 1 << 2,
};

static int ib_rate_to_mlx5(struct mlx5_ib_dev *dev, u8 rate)
{
	if (rate == IB_RATE_PORT_CURRENT) {
		return 0;
	} else if (rate < IB_RATE_2_5_GBPS || rate > IB_RATE_300_GBPS) {
		return -EINVAL;
	} else {
		while (rate != IB_RATE_2_5_GBPS &&
		       !(1 << (rate + MLX5_STAT_RATE_OFFSET) &
			 MLX5_CAP_GEN(dev->mdev, stat_rate_support)))
			--rate;
	}

	return rate + MLX5_STAT_RATE_OFFSET;
}

static int modify_raw_packet_eth_prio(struct mlx5_core_dev *dev,
				      struct mlx5_ib_sq *sq, u8 sl)
{
	void *in;
	void *tisc;
	int inlen;
	int err;

	inlen = MLX5_ST_SZ_BYTES(modify_tis_in);
	in = mlx5_vzalloc(inlen);
	if (!in)
		return -ENOMEM;

	MLX5_SET(modify_tis_in, in, bitmask.prio, 1);

	tisc = MLX5_ADDR_OF(modify_tis_in, in, ctx);
	MLX5_SET(tisc, tisc, prio, ((sl & 0x7) << 1));

	err = mlx5_core_modify_tis(dev, sq->tisn, in, inlen);

	kvfree(in);

	return err;
}

static int modify_raw_packet_tx_affinity(struct mlx5_core_dev *dev,
					 struct mlx5_ib_sq *sq, u8 tx_affinity)
{
	void *in;
	void *tisc;
	int inlen;
	int err;

	inlen = MLX5_ST_SZ_BYTES(modify_tis_in);
	in = mlx5_vzalloc(inlen);
	if (!in)
		return -ENOMEM;

	MLX5_SET(modify_tis_in, in, bitmask.lag_tx_port_affinity, 1);

	tisc = MLX5_ADDR_OF(modify_tis_in, in, ctx);
	MLX5_SET(tisc, tisc, lag_tx_port_affinity, tx_affinity);

	err = mlx5_core_modify_tis(dev, sq->tisn, in, inlen);

	kvfree(in);

	return err;
}

static int mlx5_set_path(struct mlx5_ib_dev *dev, struct mlx5_ib_qp *qp,
			 const struct ib_ah_attr *ah,
			 struct mlx5_qp_path *path, u8 port, int attr_mask,
			 u32 path_flags, const struct ib_qp_attr *attr,
			 bool alt)
{
	enum rdma_link_layer ll = rdma_port_get_link_layer(&dev->ib_dev, port);
	int err;

	if (attr_mask & IB_QP_PKEY_INDEX)
		path->pkey_index = cpu_to_be16(alt ? attr->alt_pkey_index :
						     attr->pkey_index);

	if (ah->ah_flags & IB_AH_GRH) {
		if (ah->grh.sgid_index >=
		    dev->mdev->port_caps[port - 1].gid_table_len) {
			pr_err("sgid_index (%u) too large. max is %d\n",
			       ah->grh.sgid_index,
			       dev->mdev->port_caps[port - 1].gid_table_len);
			return -EINVAL;
		}
	}

	if (ll == IB_LINK_LAYER_ETHERNET) {
		if (!(ah->ah_flags & IB_AH_GRH))
			return -EINVAL;
		memcpy(path->rmac, ah->dmac, sizeof(ah->dmac));
		path->udp_sport = mlx5_get_roce_udp_sport(dev, port,
							  ah->grh.sgid_index);
		path->dci_cfi_prio_sl = (ah->sl & 0x7) << 4;
	} else {
		path->fl_free_ar = (path_flags & MLX5_PATH_FLAG_FL) ? 0x80 : 0;
		path->fl_free_ar |=
			(path_flags & MLX5_PATH_FLAG_FREE_AR) ? 0x40 : 0;
		path->rlid = cpu_to_be16(ah->dlid);
		path->grh_mlid = ah->src_path_bits & 0x7f;
		if (ah->ah_flags & IB_AH_GRH)
			path->grh_mlid	|= 1 << 7;
		path->dci_cfi_prio_sl = ah->sl & 0xf;
	}

	if (ah->ah_flags & IB_AH_GRH) {
		path->mgid_index = ah->grh.sgid_index;
		path->hop_limit  = ah->grh.hop_limit;
		path->tclass_flowlabel =
			cpu_to_be32((ah->grh.traffic_class << 20) |
				    (ah->grh.flow_label));
		memcpy(path->rgid, ah->grh.dgid.raw, 16);
	}

	err = ib_rate_to_mlx5(dev, ah->static_rate);
	if (err < 0)
		return err;
	path->static_rate = err;
	path->port = port;

	if (attr_mask & IB_QP_TIMEOUT)
		path->ackto_lt = (alt ? attr->alt_timeout : attr->timeout) << 3;

	if ((qp->ibqp.qp_type == IB_QPT_RAW_PACKET) && qp->sq.wqe_cnt)
		return modify_raw_packet_eth_prio(dev->mdev,
						  &qp->raw_packet_qp.sq,
						  ah->sl & 0xf);

	return 0;
}

static enum mlx5_qp_optpar opt_mask[MLX5_QP_NUM_STATE][MLX5_QP_NUM_STATE][MLX5_QP_ST_MAX] = {
	[MLX5_QP_STATE_INIT] = {
		[MLX5_QP_STATE_INIT] = {
			[MLX5_QP_ST_RC] = MLX5_QP_OPTPAR_RRE		|
					  MLX5_QP_OPTPAR_RAE		|
					  MLX5_QP_OPTPAR_RWE		|
					  MLX5_QP_OPTPAR_PKEY_INDEX	|
					  MLX5_QP_OPTPAR_PRI_PORT,
			[MLX5_QP_ST_UC] = MLX5_QP_OPTPAR_RWE		|
					  MLX5_QP_OPTPAR_PKEY_INDEX	|
					  MLX5_QP_OPTPAR_PRI_PORT,
			[MLX5_QP_ST_UD] = MLX5_QP_OPTPAR_PKEY_INDEX	|
					  MLX5_QP_OPTPAR_Q_KEY		|
					  MLX5_QP_OPTPAR_PRI_PORT,
		},
		[MLX5_QP_STATE_RTR] = {
			[MLX5_QP_ST_RC] = MLX5_QP_OPTPAR_ALT_ADDR_PATH  |
					  MLX5_QP_OPTPAR_RRE            |
					  MLX5_QP_OPTPAR_RAE            |
					  MLX5_QP_OPTPAR_RWE            |
					  MLX5_QP_OPTPAR_PKEY_INDEX,
			[MLX5_QP_ST_UC] = MLX5_QP_OPTPAR_ALT_ADDR_PATH  |
					  MLX5_QP_OPTPAR_RWE            |
					  MLX5_QP_OPTPAR_PKEY_INDEX,
			[MLX5_QP_ST_UD] = MLX5_QP_OPTPAR_PKEY_INDEX     |
					  MLX5_QP_OPTPAR_Q_KEY,
			[MLX5_QP_ST_MLX] = MLX5_QP_OPTPAR_PKEY_INDEX	|
					   MLX5_QP_OPTPAR_Q_KEY,
			[MLX5_QP_ST_XRC] = MLX5_QP_OPTPAR_ALT_ADDR_PATH |
					  MLX5_QP_OPTPAR_RRE            |
					  MLX5_QP_OPTPAR_RAE            |
					  MLX5_QP_OPTPAR_RWE            |
					  MLX5_QP_OPTPAR_PKEY_INDEX,
		},
	},
	[MLX5_QP_STATE_RTR] = {
		[MLX5_QP_STATE_RTS] = {
			[MLX5_QP_ST_RC] = MLX5_QP_OPTPAR_ALT_ADDR_PATH	|
					  MLX5_QP_OPTPAR_RRE		|
					  MLX5_QP_OPTPAR_RAE		|
					  MLX5_QP_OPTPAR_RWE		|
					  MLX5_QP_OPTPAR_PM_STATE	|
					  MLX5_QP_OPTPAR_RNR_TIMEOUT,
			[MLX5_QP_ST_UC] = MLX5_QP_OPTPAR_ALT_ADDR_PATH	|
					  MLX5_QP_OPTPAR_RWE		|
					  MLX5_QP_OPTPAR_PM_STATE,
			[MLX5_QP_ST_UD] = MLX5_QP_OPTPAR_Q_KEY,
		},
	},
	[MLX5_QP_STATE_RTS] = {
		[MLX5_QP_STATE_RTS] = {
			[MLX5_QP_ST_RC] = MLX5_QP_OPTPAR_RRE		|
					  MLX5_QP_OPTPAR_RAE		|
					  MLX5_QP_OPTPAR_RWE		|
					  MLX5_QP_OPTPAR_RNR_TIMEOUT	|
					  MLX5_QP_OPTPAR_PM_STATE	|
					  MLX5_QP_OPTPAR_ALT_ADDR_PATH,
			[MLX5_QP_ST_UC] = MLX5_QP_OPTPAR_RWE		|
					  MLX5_QP_OPTPAR_PM_STATE	|
					  MLX5_QP_OPTPAR_ALT_ADDR_PATH,
			[MLX5_QP_ST_UD] = MLX5_QP_OPTPAR_Q_KEY		|
					  MLX5_QP_OPTPAR_SRQN		|
					  MLX5_QP_OPTPAR_CQN_RCV,
		},
	},
	[MLX5_QP_STATE_SQER] = {
		[MLX5_QP_STATE_RTS] = {
			[MLX5_QP_ST_UD]	 = MLX5_QP_OPTPAR_Q_KEY,
			[MLX5_QP_ST_MLX] = MLX5_QP_OPTPAR_Q_KEY,
			[MLX5_QP_ST_UC]	 = MLX5_QP_OPTPAR_RWE,
			[MLX5_QP_ST_RC]	 = MLX5_QP_OPTPAR_RNR_TIMEOUT	|
					   MLX5_QP_OPTPAR_RWE		|
					   MLX5_QP_OPTPAR_RAE		|
					   MLX5_QP_OPTPAR_RRE,
		},
	},
};

static int ib_nr_to_mlx5_nr(int ib_mask)
{
	switch (ib_mask) {
	case IB_QP_STATE:
		return 0;
	case IB_QP_CUR_STATE:
		return 0;
	case IB_QP_EN_SQD_ASYNC_NOTIFY:
		return 0;
	case IB_QP_ACCESS_FLAGS:
		return MLX5_QP_OPTPAR_RWE | MLX5_QP_OPTPAR_RRE |
			MLX5_QP_OPTPAR_RAE;
	case IB_QP_PKEY_INDEX:
		return MLX5_QP_OPTPAR_PKEY_INDEX;
	case IB_QP_PORT:
		return MLX5_QP_OPTPAR_PRI_PORT;
	case IB_QP_QKEY:
		return MLX5_QP_OPTPAR_Q_KEY;
	case IB_QP_AV:
		return MLX5_QP_OPTPAR_PRIMARY_ADDR_PATH |
			MLX5_QP_OPTPAR_PRI_PORT;
	case IB_QP_PATH_MTU:
		return 0;
	case IB_QP_TIMEOUT:
		return MLX5_QP_OPTPAR_ACK_TIMEOUT;
	case IB_QP_RETRY_CNT:
		return MLX5_QP_OPTPAR_RETRY_COUNT;
	case IB_QP_RNR_RETRY:
		return MLX5_QP_OPTPAR_RNR_RETRY;
	case IB_QP_RQ_PSN:
		return 0;
	case IB_QP_MAX_QP_RD_ATOMIC:
		return MLX5_QP_OPTPAR_SRA_MAX;
	case IB_QP_ALT_PATH:
		return MLX5_QP_OPTPAR_ALT_ADDR_PATH;
	case IB_QP_MIN_RNR_TIMER:
		return MLX5_QP_OPTPAR_RNR_TIMEOUT;
	case IB_QP_SQ_PSN:
		return 0;
	case IB_QP_MAX_DEST_RD_ATOMIC:
		return MLX5_QP_OPTPAR_RRA_MAX | MLX5_QP_OPTPAR_RWE |
			MLX5_QP_OPTPAR_RRE | MLX5_QP_OPTPAR_RAE;
	case IB_QP_PATH_MIG_STATE:
		return MLX5_QP_OPTPAR_PM_STATE;
	case IB_QP_CAP:
		return 0;
	case IB_QP_DEST_QPN:
		return 0;
	}
	return 0;
}

static int ib_mask_to_mlx5_opt(int ib_mask)
{
	int result = 0;
	int i;

	for (i = 0; i < 8 * sizeof(int); i++) {
		if ((1 << i) & ib_mask)
			result |= ib_nr_to_mlx5_nr(1 << i);
	}

	return result;
}

static int modify_raw_packet_qp_rq(struct mlx5_ib_dev *dev,
				   struct mlx5_ib_rq *rq, int new_state,
				   const struct mlx5_modify_raw_qp_param *raw_qp_param)
{
	void *in;
	void *rqc;
	int inlen;
	int err;

	inlen = MLX5_ST_SZ_BYTES(modify_rq_in);
	in = mlx5_vzalloc(inlen);
	if (!in)
		return -ENOMEM;

	MLX5_SET(modify_rq_in, in, rq_state, rq->state);

	rqc = MLX5_ADDR_OF(modify_rq_in, in, ctx);
	MLX5_SET(rqc, rqc, state, new_state);

	if (raw_qp_param->set_mask & MLX5_RAW_QP_MOD_SET_RQ_Q_CTR_ID) {
		if (MLX5_CAP_GEN(dev->mdev, modify_rq_counter_set_id)) {
			MLX5_SET64(modify_rq_in, in, modify_bitmask,
				   MLX5_MODIFY_RQ_IN_MODIFY_BITMASK_MODIFY_RQ_COUNTER_SET_ID);
			MLX5_SET(rqc, rqc, counter_set_id, raw_qp_param->rq_q_ctr_id);
		} else
			pr_info_once("%s: RAW PACKET QP counters are not supported on current FW\n",
				     dev->ib_dev.name);
	}

	err = mlx5_core_modify_rq(dev->mdev, rq->base.mqp.qpn, in, inlen);
	if (err)
		goto out;

	rq->state = new_state;

out:
	kvfree(in);
	return err;
}

static int modify_raw_packet_qp_sq(struct mlx5_core_dev *dev,
				   struct mlx5_ib_sq *sq, int new_state)
{
	void *in;
	void *sqc;
	int inlen;
	int err;

	inlen = MLX5_ST_SZ_BYTES(modify_sq_in);
	in = mlx5_vzalloc(inlen);
	if (!in)
		return -ENOMEM;

	MLX5_SET(modify_sq_in, in, sq_state, sq->state);

	sqc = MLX5_ADDR_OF(modify_sq_in, in, ctx);
	MLX5_SET(sqc, sqc, state, new_state);

	err = mlx5_core_modify_sq(dev, sq->base.mqp.qpn, in, inlen);
	if (err)
		goto out;

	sq->state = new_state;

out:
	kvfree(in);
	return err;
}

static int modify_raw_packet_qp(struct mlx5_ib_dev *dev, struct mlx5_ib_qp *qp,
				const struct mlx5_modify_raw_qp_param *raw_qp_param,
				u8 tx_affinity)
{
	struct mlx5_ib_raw_packet_qp *raw_packet_qp = &qp->raw_packet_qp;
	struct mlx5_ib_rq *rq = &raw_packet_qp->rq;
	struct mlx5_ib_sq *sq = &raw_packet_qp->sq;
	int rq_state;
	int sq_state;
	int err;

	switch (raw_qp_param->operation) {
	case MLX5_CMD_OP_RST2INIT_QP:
		rq_state = MLX5_RQC_STATE_RDY;
		sq_state = MLX5_SQC_STATE_RDY;
		break;
	case MLX5_CMD_OP_2ERR_QP:
		rq_state = MLX5_RQC_STATE_ERR;
		sq_state = MLX5_SQC_STATE_ERR;
		break;
	case MLX5_CMD_OP_2RST_QP:
		rq_state = MLX5_RQC_STATE_RST;
		sq_state = MLX5_SQC_STATE_RST;
		break;
	case MLX5_CMD_OP_INIT2INIT_QP:
	case MLX5_CMD_OP_INIT2RTR_QP:
	case MLX5_CMD_OP_RTR2RTS_QP:
	case MLX5_CMD_OP_RTS2RTS_QP:
		if (raw_qp_param->set_mask)
			return -EINVAL;
		else
			return 0;
	default:
		WARN_ON(1);
		return -EINVAL;
	}

	if (qp->rq.wqe_cnt) {
		err = modify_raw_packet_qp_rq(dev, rq, rq_state, raw_qp_param);
		if (err)
			return err;
	}

	if (qp->sq.wqe_cnt) {
		if (tx_affinity) {
			err = modify_raw_packet_tx_affinity(dev->mdev, sq,
							    tx_affinity);
			if (err)
				return err;
		}

		return modify_raw_packet_qp_sq(dev->mdev, sq, sq_state);
	}

	return 0;
}

static int __mlx5_ib_modify_qp(struct ib_qp *ibqp,
			       const struct ib_qp_attr *attr, int attr_mask,
			       enum ib_qp_state cur_state, enum ib_qp_state new_state)
{
	static const u16 optab[MLX5_QP_NUM_STATE][MLX5_QP_NUM_STATE] = {
		[MLX5_QP_STATE_RST] = {
			[MLX5_QP_STATE_RST]	= MLX5_CMD_OP_2RST_QP,
			[MLX5_QP_STATE_ERR]	= MLX5_CMD_OP_2ERR_QP,
			[MLX5_QP_STATE_INIT]	= MLX5_CMD_OP_RST2INIT_QP,
		},
		[MLX5_QP_STATE_INIT]  = {
			[MLX5_QP_STATE_RST]	= MLX5_CMD_OP_2RST_QP,
			[MLX5_QP_STATE_ERR]	= MLX5_CMD_OP_2ERR_QP,
			[MLX5_QP_STATE_INIT]	= MLX5_CMD_OP_INIT2INIT_QP,
			[MLX5_QP_STATE_RTR]	= MLX5_CMD_OP_INIT2RTR_QP,
		},
		[MLX5_QP_STATE_RTR]   = {
			[MLX5_QP_STATE_RST]	= MLX5_CMD_OP_2RST_QP,
			[MLX5_QP_STATE_ERR]	= MLX5_CMD_OP_2ERR_QP,
			[MLX5_QP_STATE_RTS]	= MLX5_CMD_OP_RTR2RTS_QP,
		},
		[MLX5_QP_STATE_RTS]   = {
			[MLX5_QP_STATE_RST]	= MLX5_CMD_OP_2RST_QP,
			[MLX5_QP_STATE_ERR]	= MLX5_CMD_OP_2ERR_QP,
			[MLX5_QP_STATE_RTS]	= MLX5_CMD_OP_RTS2RTS_QP,
		},
		[MLX5_QP_STATE_SQD] = {
			[MLX5_QP_STATE_RST]	= MLX5_CMD_OP_2RST_QP,
			[MLX5_QP_STATE_ERR]	= MLX5_CMD_OP_2ERR_QP,
		},
		[MLX5_QP_STATE_SQER] = {
			[MLX5_QP_STATE_RST]	= MLX5_CMD_OP_2RST_QP,
			[MLX5_QP_STATE_ERR]	= MLX5_CMD_OP_2ERR_QP,
			[MLX5_QP_STATE_RTS]	= MLX5_CMD_OP_SQERR2RTS_QP,
		},
		[MLX5_QP_STATE_ERR] = {
			[MLX5_QP_STATE_RST]	= MLX5_CMD_OP_2RST_QP,
			[MLX5_QP_STATE_ERR]	= MLX5_CMD_OP_2ERR_QP,
		}
	};

	struct mlx5_ib_dev *dev = to_mdev(ibqp->device);
	struct mlx5_ib_qp *qp = to_mqp(ibqp);
	struct mlx5_ib_qp_base *base = &qp->trans_qp.base;
	struct mlx5_ib_cq *send_cq, *recv_cq;
	struct mlx5_qp_context *context;
	struct mlx5_ib_pd *pd;
	struct mlx5_ib_port *mibport = NULL;
	enum mlx5_qp_state mlx5_cur, mlx5_new;
	enum mlx5_qp_optpar optpar;
	int sqd_event;
	int mlx5_st;
	int err;
	u16 op;
	u8 tx_affinity = 0;

	context = kzalloc(sizeof(*context), GFP_KERNEL);
	if (!context)
		return -ENOMEM;

	err = to_mlx5_st(ibqp->qp_type);
	if (err < 0) {
		mlx5_ib_dbg(dev, "unsupported qp type %d\n", ibqp->qp_type);
		goto out;
	}

	context->flags = cpu_to_be32(err << 16);

	if (!(attr_mask & IB_QP_PATH_MIG_STATE)) {
		context->flags |= cpu_to_be32(MLX5_QP_PM_MIGRATED << 11);
	} else {
		switch (attr->path_mig_state) {
		case IB_MIG_MIGRATED:
			context->flags |= cpu_to_be32(MLX5_QP_PM_MIGRATED << 11);
			break;
		case IB_MIG_REARM:
			context->flags |= cpu_to_be32(MLX5_QP_PM_REARM << 11);
			break;
		case IB_MIG_ARMED:
			context->flags |= cpu_to_be32(MLX5_QP_PM_ARMED << 11);
			break;
		}
	}

	if ((cur_state == IB_QPS_RESET) && (new_state == IB_QPS_INIT)) {
		if ((ibqp->qp_type == IB_QPT_RC) ||
		    (ibqp->qp_type == IB_QPT_UD &&
		     !(qp->flags & MLX5_IB_QP_SQPN_QP1)) ||
		    (ibqp->qp_type == IB_QPT_UC) ||
		    (ibqp->qp_type == IB_QPT_RAW_PACKET) ||
		    (ibqp->qp_type == IB_QPT_XRC_INI) ||
		    (ibqp->qp_type == IB_QPT_XRC_TGT)) {
			if (mlx5_lag_is_active(dev->mdev)) {
				tx_affinity = (unsigned int)atomic_add_return(1,
						&dev->roce.next_port) %
						MLX5_MAX_PORTS + 1;
				context->flags |= cpu_to_be32(tx_affinity << 24);
			}
		}
	}

	if (is_sqp(ibqp->qp_type)) {
		context->mtu_msgmax = (IB_MTU_256 << 5) | 8;
	} else if (ibqp->qp_type == IB_QPT_UD ||
		   ibqp->qp_type == MLX5_IB_QPT_REG_UMR) {
		context->mtu_msgmax = (IB_MTU_4096 << 5) | 12;
	} else if (attr_mask & IB_QP_PATH_MTU) {
		if (attr->path_mtu < IB_MTU_256 ||
		    attr->path_mtu > IB_MTU_4096) {
			mlx5_ib_warn(dev, "invalid mtu %d\n", attr->path_mtu);
			err = -EINVAL;
			goto out;
		}
		context->mtu_msgmax = (attr->path_mtu << 5) |
				      (u8)MLX5_CAP_GEN(dev->mdev, log_max_msg);
	}

	if (attr_mask & IB_QP_DEST_QPN)
		context->log_pg_sz_remote_qpn = cpu_to_be32(attr->dest_qp_num);

	if (attr_mask & IB_QP_PKEY_INDEX)
		context->pri_path.pkey_index = cpu_to_be16(attr->pkey_index);

	/* todo implement counter_index functionality */

	if (is_sqp(ibqp->qp_type))
		context->pri_path.port = qp->port;

	if (attr_mask & IB_QP_PORT)
		context->pri_path.port = attr->port_num;

	if (attr_mask & IB_QP_AV) {
		err = mlx5_set_path(dev, qp, &attr->ah_attr, &context->pri_path,
				    attr_mask & IB_QP_PORT ? attr->port_num : qp->port,
				    attr_mask, 0, attr, false);
		if (err)
			goto out;
	}

	if (attr_mask & IB_QP_TIMEOUT)
		context->pri_path.ackto_lt |= attr->timeout << 3;

	if (attr_mask & IB_QP_ALT_PATH) {
		err = mlx5_set_path(dev, qp, &attr->alt_ah_attr,
				    &context->alt_path,
				    attr->alt_port_num,
				    attr_mask | IB_QP_PKEY_INDEX | IB_QP_TIMEOUT,
				    0, attr, true);
		if (err)
			goto out;
	}

	pd = get_pd(qp);
	get_cqs(qp->ibqp.qp_type, qp->ibqp.send_cq, qp->ibqp.recv_cq,
		&send_cq, &recv_cq);

	context->flags_pd = cpu_to_be32(pd ? pd->pdn : to_mpd(dev->devr.p0)->pdn);
	context->cqn_send = send_cq ? cpu_to_be32(send_cq->mcq.cqn) : 0;
	context->cqn_recv = recv_cq ? cpu_to_be32(recv_cq->mcq.cqn) : 0;
	context->params1  = cpu_to_be32(MLX5_IB_ACK_REQ_FREQ << 28);

	if (attr_mask & IB_QP_RNR_RETRY)
		context->params1 |= cpu_to_be32(attr->rnr_retry << 13);

	if (attr_mask & IB_QP_RETRY_CNT)
		context->params1 |= cpu_to_be32(attr->retry_cnt << 16);

	if (attr_mask & IB_QP_MAX_QP_RD_ATOMIC) {
		if (attr->max_rd_atomic)
			context->params1 |=
				cpu_to_be32(fls(attr->max_rd_atomic - 1) << 21);
	}

	if (attr_mask & IB_QP_SQ_PSN)
		context->next_send_psn = cpu_to_be32(attr->sq_psn);

	if (attr_mask & IB_QP_MAX_DEST_RD_ATOMIC) {
		if (attr->max_dest_rd_atomic)
			context->params2 |=
				cpu_to_be32(fls(attr->max_dest_rd_atomic - 1) << 21);
	}

	if (attr_mask & (IB_QP_ACCESS_FLAGS | IB_QP_MAX_DEST_RD_ATOMIC))
		context->params2 |= to_mlx5_access_flags(qp, attr, attr_mask);

	if (attr_mask & IB_QP_MIN_RNR_TIMER)
		context->rnr_nextrecvpsn |= cpu_to_be32(attr->min_rnr_timer << 24);

	if (attr_mask & IB_QP_RQ_PSN)
		context->rnr_nextrecvpsn |= cpu_to_be32(attr->rq_psn);

	if (attr_mask & IB_QP_QKEY)
		context->qkey = cpu_to_be32(attr->qkey);

	if (qp->rq.wqe_cnt && cur_state == IB_QPS_RESET && new_state == IB_QPS_INIT)
		context->db_rec_addr = cpu_to_be64(qp->db.dma);

	if (cur_state == IB_QPS_RTS && new_state == IB_QPS_SQD	&&
	    attr_mask & IB_QP_EN_SQD_ASYNC_NOTIFY && attr->en_sqd_async_notify)
		sqd_event = 1;
	else
		sqd_event = 0;

	if (cur_state == IB_QPS_RESET && new_state == IB_QPS_INIT) {
		u8 port_num = (attr_mask & IB_QP_PORT ? attr->port_num :
			       qp->port) - 1;
		mibport = &dev->port[port_num];
		context->qp_counter_set_usr_page |=
			cpu_to_be32((u32)(mibport->q_cnt_id) << 24);
	}

	if (!ibqp->uobject && cur_state == IB_QPS_RESET && new_state == IB_QPS_INIT)
		context->sq_crq_size |= cpu_to_be16(1 << 4);

	if (qp->flags & MLX5_IB_QP_SQPN_QP1)
		context->deth_sqpn = cpu_to_be32(1);

	mlx5_cur = to_mlx5_state(cur_state);
	mlx5_new = to_mlx5_state(new_state);
	mlx5_st = to_mlx5_st(ibqp->qp_type);
	if (mlx5_st < 0)
		goto out;

	/* If moving to a reset or error state, we must disable page faults on
	 * this QP and flush all current page faults. Otherwise a stale page
	 * fault may attempt to work on this QP after it is reset and moved
	 * again to RTS, and may cause the driver and the device to get out of
	 * sync. */
	if (cur_state != IB_QPS_RESET && cur_state != IB_QPS_ERR &&
	    (new_state == IB_QPS_RESET || new_state == IB_QPS_ERR) &&
	    (qp->ibqp.qp_type != IB_QPT_RAW_PACKET))
		mlx5_ib_qp_disable_pagefaults(qp);

	if (mlx5_cur >= MLX5_QP_NUM_STATE || mlx5_new >= MLX5_QP_NUM_STATE ||
	    !optab[mlx5_cur][mlx5_new])
		goto out;

	op = optab[mlx5_cur][mlx5_new];
	optpar = ib_mask_to_mlx5_opt(attr_mask);
	optpar &= opt_mask[mlx5_cur][mlx5_new][mlx5_st];

<<<<<<< HEAD
	if (qp->ibqp.qp_type == IB_QPT_RAW_PACKET)
		err = modify_raw_packet_qp(dev, qp, op);
	else
=======
	if (qp->ibqp.qp_type == IB_QPT_RAW_PACKET) {
		struct mlx5_modify_raw_qp_param raw_qp_param = {};

		raw_qp_param.operation = op;
		if (cur_state == IB_QPS_RESET && new_state == IB_QPS_INIT) {
			raw_qp_param.rq_q_ctr_id = mibport->q_cnt_id;
			raw_qp_param.set_mask |= MLX5_RAW_QP_MOD_SET_RQ_Q_CTR_ID;
		}
		err = modify_raw_packet_qp(dev, qp, &raw_qp_param, tx_affinity);
	} else {
>>>>>>> 2937f375
		err = mlx5_core_qp_modify(dev->mdev, op, optpar, context,
					  &base->mqp);
	}

	if (err)
		goto out;

	if (cur_state == IB_QPS_RESET && new_state == IB_QPS_INIT &&
	    (qp->ibqp.qp_type != IB_QPT_RAW_PACKET))
		mlx5_ib_qp_enable_pagefaults(qp);

	qp->state = new_state;

	if (attr_mask & IB_QP_ACCESS_FLAGS)
		qp->trans_qp.atomic_rd_en = attr->qp_access_flags;
	if (attr_mask & IB_QP_MAX_DEST_RD_ATOMIC)
		qp->trans_qp.resp_depth = attr->max_dest_rd_atomic;
	if (attr_mask & IB_QP_PORT)
		qp->port = attr->port_num;
	if (attr_mask & IB_QP_ALT_PATH)
		qp->trans_qp.alt_port = attr->alt_port_num;

	/*
	 * If we moved a kernel QP to RESET, clean up all old CQ
	 * entries and reinitialize the QP.
	 */
	if (new_state == IB_QPS_RESET && !ibqp->uobject) {
		mlx5_ib_cq_clean(recv_cq, base->mqp.qpn,
				 ibqp->srq ? to_msrq(ibqp->srq) : NULL);
		if (send_cq != recv_cq)
			mlx5_ib_cq_clean(send_cq, base->mqp.qpn, NULL);

		qp->rq.head = 0;
		qp->rq.tail = 0;
		qp->sq.head = 0;
		qp->sq.tail = 0;
		qp->sq.cur_post = 0;
		qp->sq.last_poll = 0;
		qp->db.db[MLX5_RCV_DBR] = 0;
		qp->db.db[MLX5_SND_DBR] = 0;
	}

out:
	kfree(context);
	return err;
}

int mlx5_ib_modify_qp(struct ib_qp *ibqp, struct ib_qp_attr *attr,
		      int attr_mask, struct ib_udata *udata)
{
	struct mlx5_ib_dev *dev = to_mdev(ibqp->device);
	struct mlx5_ib_qp *qp = to_mqp(ibqp);
	enum ib_qp_type qp_type;
	enum ib_qp_state cur_state, new_state;
	int err = -EINVAL;
	int port;
	enum rdma_link_layer ll = IB_LINK_LAYER_UNSPECIFIED;

	if (ibqp->rwq_ind_tbl)
		return -ENOSYS;

	if (unlikely(ibqp->qp_type == IB_QPT_GSI))
		return mlx5_ib_gsi_modify_qp(ibqp, attr, attr_mask);

	qp_type = (unlikely(ibqp->qp_type == MLX5_IB_QPT_HW_GSI)) ?
		IB_QPT_GSI : ibqp->qp_type;

	mutex_lock(&qp->mutex);

	cur_state = attr_mask & IB_QP_CUR_STATE ? attr->cur_qp_state : qp->state;
	new_state = attr_mask & IB_QP_STATE ? attr->qp_state : cur_state;

	if (!(cur_state == new_state && cur_state == IB_QPS_RESET)) {
		port = attr_mask & IB_QP_PORT ? attr->port_num : qp->port;
		ll = dev->ib_dev.get_link_layer(&dev->ib_dev, port);
	}

	if (qp_type != MLX5_IB_QPT_REG_UMR &&
	    !ib_modify_qp_is_ok(cur_state, new_state, qp_type, attr_mask, ll)) {
		mlx5_ib_dbg(dev, "invalid QP state transition from %d to %d, qp_type %d, attr_mask 0x%x\n",
			    cur_state, new_state, ibqp->qp_type, attr_mask);
		goto out;
	}

	if ((attr_mask & IB_QP_PORT) &&
	    (attr->port_num == 0 ||
	     attr->port_num > MLX5_CAP_GEN(dev->mdev, num_ports))) {
		mlx5_ib_dbg(dev, "invalid port number %d. number of ports is %d\n",
			    attr->port_num, dev->num_ports);
		goto out;
	}

	if (attr_mask & IB_QP_PKEY_INDEX) {
		port = attr_mask & IB_QP_PORT ? attr->port_num : qp->port;
		if (attr->pkey_index >=
		    dev->mdev->port_caps[port - 1].pkey_table_len) {
			mlx5_ib_dbg(dev, "invalid pkey index %d\n",
				    attr->pkey_index);
			goto out;
		}
	}

	if (attr_mask & IB_QP_MAX_QP_RD_ATOMIC &&
	    attr->max_rd_atomic >
	    (1 << MLX5_CAP_GEN(dev->mdev, log_max_ra_res_qp))) {
		mlx5_ib_dbg(dev, "invalid max_rd_atomic value %d\n",
			    attr->max_rd_atomic);
		goto out;
	}

	if (attr_mask & IB_QP_MAX_DEST_RD_ATOMIC &&
	    attr->max_dest_rd_atomic >
	    (1 << MLX5_CAP_GEN(dev->mdev, log_max_ra_req_qp))) {
		mlx5_ib_dbg(dev, "invalid max_dest_rd_atomic value %d\n",
			    attr->max_dest_rd_atomic);
		goto out;
	}

	if (cur_state == new_state && cur_state == IB_QPS_RESET) {
		err = 0;
		goto out;
	}

	err = __mlx5_ib_modify_qp(ibqp, attr, attr_mask, cur_state, new_state);

out:
	mutex_unlock(&qp->mutex);
	return err;
}

static int mlx5_wq_overflow(struct mlx5_ib_wq *wq, int nreq, struct ib_cq *ib_cq)
{
	struct mlx5_ib_cq *cq;
	unsigned cur;

	cur = wq->head - wq->tail;
	if (likely(cur + nreq < wq->max_post))
		return 0;

	cq = to_mcq(ib_cq);
	spin_lock(&cq->lock);
	cur = wq->head - wq->tail;
	spin_unlock(&cq->lock);

	return cur + nreq >= wq->max_post;
}

static __always_inline void set_raddr_seg(struct mlx5_wqe_raddr_seg *rseg,
					  u64 remote_addr, u32 rkey)
{
	rseg->raddr    = cpu_to_be64(remote_addr);
	rseg->rkey     = cpu_to_be32(rkey);
	rseg->reserved = 0;
}

static void *set_eth_seg(struct mlx5_wqe_eth_seg *eseg,
			 struct ib_send_wr *wr, void *qend,
			 struct mlx5_ib_qp *qp, int *size)
{
	void *seg = eseg;

	memset(eseg, 0, sizeof(struct mlx5_wqe_eth_seg));

	if (wr->send_flags & IB_SEND_IP_CSUM)
		eseg->cs_flags = MLX5_ETH_WQE_L3_CSUM |
				 MLX5_ETH_WQE_L4_CSUM;

	seg += sizeof(struct mlx5_wqe_eth_seg);
	*size += sizeof(struct mlx5_wqe_eth_seg) / 16;

	if (wr->opcode == IB_WR_LSO) {
		struct ib_ud_wr *ud_wr = container_of(wr, struct ib_ud_wr, wr);
		int size_of_inl_hdr_start = sizeof(eseg->inline_hdr_start);
		u64 left, leftlen, copysz;
		void *pdata = ud_wr->header;

		left = ud_wr->hlen;
		eseg->mss = cpu_to_be16(ud_wr->mss);
		eseg->inline_hdr_sz = cpu_to_be16(left);

		/*
		 * check if there is space till the end of queue, if yes,
		 * copy all in one shot, otherwise copy till the end of queue,
		 * rollback and than the copy the left
		 */
		leftlen = qend - (void *)eseg->inline_hdr_start;
		copysz = min_t(u64, leftlen, left);

		memcpy(seg - size_of_inl_hdr_start, pdata, copysz);

		if (likely(copysz > size_of_inl_hdr_start)) {
			seg += ALIGN(copysz - size_of_inl_hdr_start, 16);
			*size += ALIGN(copysz - size_of_inl_hdr_start, 16) / 16;
		}

		if (unlikely(copysz < left)) { /* the last wqe in the queue */
			seg = mlx5_get_send_wqe(qp, 0);
			left -= copysz;
			pdata += copysz;
			memcpy(seg, pdata, left);
			seg += ALIGN(left, 16);
			*size += ALIGN(left, 16) / 16;
		}
	}

	return seg;
}

static void set_datagram_seg(struct mlx5_wqe_datagram_seg *dseg,
			     struct ib_send_wr *wr)
{
	memcpy(&dseg->av, &to_mah(ud_wr(wr)->ah)->av, sizeof(struct mlx5_av));
	dseg->av.dqp_dct = cpu_to_be32(ud_wr(wr)->remote_qpn | MLX5_EXTENDED_UD_AV);
	dseg->av.key.qkey.qkey = cpu_to_be32(ud_wr(wr)->remote_qkey);
}

static void set_data_ptr_seg(struct mlx5_wqe_data_seg *dseg, struct ib_sge *sg)
{
	dseg->byte_count = cpu_to_be32(sg->length);
	dseg->lkey       = cpu_to_be32(sg->lkey);
	dseg->addr       = cpu_to_be64(sg->addr);
}

static __be16 get_klm_octo(int npages)
{
	return cpu_to_be16(ALIGN(npages, 8) / 2);
}

static __be64 frwr_mkey_mask(void)
{
	u64 result;

	result = MLX5_MKEY_MASK_LEN		|
		MLX5_MKEY_MASK_PAGE_SIZE	|
		MLX5_MKEY_MASK_START_ADDR	|
		MLX5_MKEY_MASK_EN_RINVAL	|
		MLX5_MKEY_MASK_KEY		|
		MLX5_MKEY_MASK_LR		|
		MLX5_MKEY_MASK_LW		|
		MLX5_MKEY_MASK_RR		|
		MLX5_MKEY_MASK_RW		|
		MLX5_MKEY_MASK_A		|
		MLX5_MKEY_MASK_SMALL_FENCE	|
		MLX5_MKEY_MASK_FREE;

	return cpu_to_be64(result);
}

static __be64 sig_mkey_mask(void)
{
	u64 result;

	result = MLX5_MKEY_MASK_LEN		|
		MLX5_MKEY_MASK_PAGE_SIZE	|
		MLX5_MKEY_MASK_START_ADDR	|
		MLX5_MKEY_MASK_EN_SIGERR	|
		MLX5_MKEY_MASK_EN_RINVAL	|
		MLX5_MKEY_MASK_KEY		|
		MLX5_MKEY_MASK_LR		|
		MLX5_MKEY_MASK_LW		|
		MLX5_MKEY_MASK_RR		|
		MLX5_MKEY_MASK_RW		|
		MLX5_MKEY_MASK_SMALL_FENCE	|
		MLX5_MKEY_MASK_FREE		|
		MLX5_MKEY_MASK_BSF_EN;

	return cpu_to_be64(result);
}

static void set_reg_umr_seg(struct mlx5_wqe_umr_ctrl_seg *umr,
				struct mlx5_ib_mr *mr)
{
	int ndescs = mr->ndescs;

	memset(umr, 0, sizeof(*umr));

	if (mr->access_mode == MLX5_MKC_ACCESS_MODE_KLMS)
		/* KLMs take twice the size of MTTs */
		ndescs *= 2;

	umr->flags = MLX5_UMR_CHECK_NOT_FREE;
	umr->klm_octowords = get_klm_octo(ndescs);
	umr->mkey_mask = frwr_mkey_mask();
}

static void set_linv_umr_seg(struct mlx5_wqe_umr_ctrl_seg *umr)
{
	memset(umr, 0, sizeof(*umr));
	umr->mkey_mask = cpu_to_be64(MLX5_MKEY_MASK_FREE);
	umr->flags = 1 << 7;
}

static __be64 get_umr_reg_mr_mask(void)
{
	u64 result;

	result = MLX5_MKEY_MASK_LEN		|
		 MLX5_MKEY_MASK_PAGE_SIZE	|
		 MLX5_MKEY_MASK_START_ADDR	|
		 MLX5_MKEY_MASK_PD		|
		 MLX5_MKEY_MASK_LR		|
		 MLX5_MKEY_MASK_LW		|
		 MLX5_MKEY_MASK_KEY		|
		 MLX5_MKEY_MASK_RR		|
		 MLX5_MKEY_MASK_RW		|
		 MLX5_MKEY_MASK_A		|
		 MLX5_MKEY_MASK_FREE;

	return cpu_to_be64(result);
}

static __be64 get_umr_unreg_mr_mask(void)
{
	u64 result;

	result = MLX5_MKEY_MASK_FREE;

	return cpu_to_be64(result);
}

static __be64 get_umr_update_mtt_mask(void)
{
	u64 result;

	result = MLX5_MKEY_MASK_FREE;

	return cpu_to_be64(result);
}

static __be64 get_umr_update_translation_mask(void)
{
	u64 result;

	result = MLX5_MKEY_MASK_LEN |
		 MLX5_MKEY_MASK_PAGE_SIZE |
		 MLX5_MKEY_MASK_START_ADDR |
		 MLX5_MKEY_MASK_KEY |
		 MLX5_MKEY_MASK_FREE;

	return cpu_to_be64(result);
}

static __be64 get_umr_update_access_mask(void)
{
	u64 result;

	result = MLX5_MKEY_MASK_LW |
		 MLX5_MKEY_MASK_RR |
		 MLX5_MKEY_MASK_RW |
		 MLX5_MKEY_MASK_A |
		 MLX5_MKEY_MASK_KEY |
		 MLX5_MKEY_MASK_FREE;

	return cpu_to_be64(result);
}

static __be64 get_umr_update_pd_mask(void)
{
	u64 result;

	result = MLX5_MKEY_MASK_PD |
		 MLX5_MKEY_MASK_KEY |
		 MLX5_MKEY_MASK_FREE;

	return cpu_to_be64(result);
}

static void set_reg_umr_segment(struct mlx5_wqe_umr_ctrl_seg *umr,
				struct ib_send_wr *wr)
{
	struct mlx5_umr_wr *umrwr = umr_wr(wr);

	memset(umr, 0, sizeof(*umr));

	if (wr->send_flags & MLX5_IB_SEND_UMR_FAIL_IF_FREE)
		umr->flags = MLX5_UMR_CHECK_FREE; /* fail if free */
	else
		umr->flags = MLX5_UMR_CHECK_NOT_FREE; /* fail if not free */

	if (!(wr->send_flags & MLX5_IB_SEND_UMR_UNREG)) {
		umr->klm_octowords = get_klm_octo(umrwr->npages);
		if (wr->send_flags & MLX5_IB_SEND_UMR_UPDATE_MTT) {
			umr->mkey_mask = get_umr_update_mtt_mask();
			umr->bsf_octowords = get_klm_octo(umrwr->target.offset);
			umr->flags |= MLX5_UMR_TRANSLATION_OFFSET_EN;
		}
		if (wr->send_flags & MLX5_IB_SEND_UMR_UPDATE_TRANSLATION)
			umr->mkey_mask |= get_umr_update_translation_mask();
		if (wr->send_flags & MLX5_IB_SEND_UMR_UPDATE_ACCESS)
			umr->mkey_mask |= get_umr_update_access_mask();
		if (wr->send_flags & MLX5_IB_SEND_UMR_UPDATE_PD)
			umr->mkey_mask |= get_umr_update_pd_mask();
		if (!umr->mkey_mask)
			umr->mkey_mask = get_umr_reg_mr_mask();
	} else {
		umr->mkey_mask = get_umr_unreg_mr_mask();
	}

	if (!wr->num_sge)
		umr->flags |= MLX5_UMR_INLINE;
}

static u8 get_umr_flags(int acc)
{
	return (acc & IB_ACCESS_REMOTE_ATOMIC ? MLX5_PERM_ATOMIC       : 0) |
	       (acc & IB_ACCESS_REMOTE_WRITE  ? MLX5_PERM_REMOTE_WRITE : 0) |
	       (acc & IB_ACCESS_REMOTE_READ   ? MLX5_PERM_REMOTE_READ  : 0) |
	       (acc & IB_ACCESS_LOCAL_WRITE   ? MLX5_PERM_LOCAL_WRITE  : 0) |
		MLX5_PERM_LOCAL_READ | MLX5_PERM_UMR_EN;
}

static void set_reg_mkey_seg(struct mlx5_mkey_seg *seg,
			     struct mlx5_ib_mr *mr,
			     u32 key, int access)
{
	int ndescs = ALIGN(mr->ndescs, 8) >> 1;

	memset(seg, 0, sizeof(*seg));

	if (mr->access_mode == MLX5_MKC_ACCESS_MODE_MTT)
		seg->log2_page_size = ilog2(mr->ibmr.page_size);
	else if (mr->access_mode == MLX5_MKC_ACCESS_MODE_KLMS)
		/* KLMs take twice the size of MTTs */
		ndescs *= 2;

	seg->flags = get_umr_flags(access) | mr->access_mode;
	seg->qpn_mkey7_0 = cpu_to_be32((key & 0xff) | 0xffffff00);
	seg->flags_pd = cpu_to_be32(MLX5_MKEY_REMOTE_INVAL);
	seg->start_addr = cpu_to_be64(mr->ibmr.iova);
	seg->len = cpu_to_be64(mr->ibmr.length);
	seg->xlt_oct_size = cpu_to_be32(ndescs);
}

static void set_linv_mkey_seg(struct mlx5_mkey_seg *seg)
{
	memset(seg, 0, sizeof(*seg));
	seg->status = MLX5_MKEY_STATUS_FREE;
}

static void set_reg_mkey_segment(struct mlx5_mkey_seg *seg, struct ib_send_wr *wr)
{
	struct mlx5_umr_wr *umrwr = umr_wr(wr);

	memset(seg, 0, sizeof(*seg));
	if (wr->send_flags & MLX5_IB_SEND_UMR_UNREG) {
		seg->status = MLX5_MKEY_STATUS_FREE;
		return;
	}

	seg->flags = convert_access(umrwr->access_flags);
	if (!(wr->send_flags & MLX5_IB_SEND_UMR_UPDATE_MTT)) {
		if (umrwr->pd)
			seg->flags_pd = cpu_to_be32(to_mpd(umrwr->pd)->pdn);
		seg->start_addr = cpu_to_be64(umrwr->target.virt_addr);
	}
	seg->len = cpu_to_be64(umrwr->length);
	seg->log2_page_size = umrwr->page_shift;
	seg->qpn_mkey7_0 = cpu_to_be32(0xffffff00 |
				       mlx5_mkey_variant(umrwr->mkey));
}

static void set_reg_data_seg(struct mlx5_wqe_data_seg *dseg,
			     struct mlx5_ib_mr *mr,
			     struct mlx5_ib_pd *pd)
{
	int bcount = mr->desc_size * mr->ndescs;

	dseg->addr = cpu_to_be64(mr->desc_map);
	dseg->byte_count = cpu_to_be32(ALIGN(bcount, 64));
	dseg->lkey = cpu_to_be32(pd->ibpd.local_dma_lkey);
}

static __be32 send_ieth(struct ib_send_wr *wr)
{
	switch (wr->opcode) {
	case IB_WR_SEND_WITH_IMM:
	case IB_WR_RDMA_WRITE_WITH_IMM:
		return wr->ex.imm_data;

	case IB_WR_SEND_WITH_INV:
		return cpu_to_be32(wr->ex.invalidate_rkey);

	default:
		return 0;
	}
}

static u8 calc_sig(void *wqe, int size)
{
	u8 *p = wqe;
	u8 res = 0;
	int i;

	for (i = 0; i < size; i++)
		res ^= p[i];

	return ~res;
}

static u8 wq_sig(void *wqe)
{
	return calc_sig(wqe, (*((u8 *)wqe + 8) & 0x3f) << 4);
}

static int set_data_inl_seg(struct mlx5_ib_qp *qp, struct ib_send_wr *wr,
			    void *wqe, int *sz)
{
	struct mlx5_wqe_inline_seg *seg;
	void *qend = qp->sq.qend;
	void *addr;
	int inl = 0;
	int copy;
	int len;
	int i;

	seg = wqe;
	wqe += sizeof(*seg);
	for (i = 0; i < wr->num_sge; i++) {
		addr = (void *)(unsigned long)(wr->sg_list[i].addr);
		len  = wr->sg_list[i].length;
		inl += len;

		if (unlikely(inl > qp->max_inline_data))
			return -ENOMEM;

		if (unlikely(wqe + len > qend)) {
			copy = qend - wqe;
			memcpy(wqe, addr, copy);
			addr += copy;
			len -= copy;
			wqe = mlx5_get_send_wqe(qp, 0);
		}
		memcpy(wqe, addr, len);
		wqe += len;
	}

	seg->byte_count = cpu_to_be32(inl | MLX5_INLINE_SEG);

	*sz = ALIGN(inl + sizeof(seg->byte_count), 16) / 16;

	return 0;
}

static u16 prot_field_size(enum ib_signature_type type)
{
	switch (type) {
	case IB_SIG_TYPE_T10_DIF:
		return MLX5_DIF_SIZE;
	default:
		return 0;
	}
}

static u8 bs_selector(int block_size)
{
	switch (block_size) {
	case 512:	    return 0x1;
	case 520:	    return 0x2;
	case 4096:	    return 0x3;
	case 4160:	    return 0x4;
	case 1073741824:    return 0x5;
	default:	    return 0;
	}
}

static void mlx5_fill_inl_bsf(struct ib_sig_domain *domain,
			      struct mlx5_bsf_inl *inl)
{
	/* Valid inline section and allow BSF refresh */
	inl->vld_refresh = cpu_to_be16(MLX5_BSF_INL_VALID |
				       MLX5_BSF_REFRESH_DIF);
	inl->dif_apptag = cpu_to_be16(domain->sig.dif.app_tag);
	inl->dif_reftag = cpu_to_be32(domain->sig.dif.ref_tag);
	/* repeating block */
	inl->rp_inv_seed = MLX5_BSF_REPEAT_BLOCK;
	inl->sig_type = domain->sig.dif.bg_type == IB_T10DIF_CRC ?
			MLX5_DIF_CRC : MLX5_DIF_IPCS;

	if (domain->sig.dif.ref_remap)
		inl->dif_inc_ref_guard_check |= MLX5_BSF_INC_REFTAG;

	if (domain->sig.dif.app_escape) {
		if (domain->sig.dif.ref_escape)
			inl->dif_inc_ref_guard_check |= MLX5_BSF_APPREF_ESCAPE;
		else
			inl->dif_inc_ref_guard_check |= MLX5_BSF_APPTAG_ESCAPE;
	}

	inl->dif_app_bitmask_check =
		cpu_to_be16(domain->sig.dif.apptag_check_mask);
}

static int mlx5_set_bsf(struct ib_mr *sig_mr,
			struct ib_sig_attrs *sig_attrs,
			struct mlx5_bsf *bsf, u32 data_size)
{
	struct mlx5_core_sig_ctx *msig = to_mmr(sig_mr)->sig;
	struct mlx5_bsf_basic *basic = &bsf->basic;
	struct ib_sig_domain *mem = &sig_attrs->mem;
	struct ib_sig_domain *wire = &sig_attrs->wire;

	memset(bsf, 0, sizeof(*bsf));

	/* Basic + Extended + Inline */
	basic->bsf_size_sbs = 1 << 7;
	/* Input domain check byte mask */
	basic->check_byte_mask = sig_attrs->check_mask;
	basic->raw_data_size = cpu_to_be32(data_size);

	/* Memory domain */
	switch (sig_attrs->mem.sig_type) {
	case IB_SIG_TYPE_NONE:
		break;
	case IB_SIG_TYPE_T10_DIF:
		basic->mem.bs_selector = bs_selector(mem->sig.dif.pi_interval);
		basic->m_bfs_psv = cpu_to_be32(msig->psv_memory.psv_idx);
		mlx5_fill_inl_bsf(mem, &bsf->m_inl);
		break;
	default:
		return -EINVAL;
	}

	/* Wire domain */
	switch (sig_attrs->wire.sig_type) {
	case IB_SIG_TYPE_NONE:
		break;
	case IB_SIG_TYPE_T10_DIF:
		if (mem->sig.dif.pi_interval == wire->sig.dif.pi_interval &&
		    mem->sig_type == wire->sig_type) {
			/* Same block structure */
			basic->bsf_size_sbs |= 1 << 4;
			if (mem->sig.dif.bg_type == wire->sig.dif.bg_type)
				basic->wire.copy_byte_mask |= MLX5_CPY_GRD_MASK;
			if (mem->sig.dif.app_tag == wire->sig.dif.app_tag)
				basic->wire.copy_byte_mask |= MLX5_CPY_APP_MASK;
			if (mem->sig.dif.ref_tag == wire->sig.dif.ref_tag)
				basic->wire.copy_byte_mask |= MLX5_CPY_REF_MASK;
		} else
			basic->wire.bs_selector = bs_selector(wire->sig.dif.pi_interval);

		basic->w_bfs_psv = cpu_to_be32(msig->psv_wire.psv_idx);
		mlx5_fill_inl_bsf(wire, &bsf->w_inl);
		break;
	default:
		return -EINVAL;
	}

	return 0;
}

static int set_sig_data_segment(struct ib_sig_handover_wr *wr,
				struct mlx5_ib_qp *qp, void **seg, int *size)
{
	struct ib_sig_attrs *sig_attrs = wr->sig_attrs;
	struct ib_mr *sig_mr = wr->sig_mr;
	struct mlx5_bsf *bsf;
	u32 data_len = wr->wr.sg_list->length;
	u32 data_key = wr->wr.sg_list->lkey;
	u64 data_va = wr->wr.sg_list->addr;
	int ret;
	int wqe_size;

	if (!wr->prot ||
	    (data_key == wr->prot->lkey &&
	     data_va == wr->prot->addr &&
	     data_len == wr->prot->length)) {
		/**
		 * Source domain doesn't contain signature information
		 * or data and protection are interleaved in memory.
		 * So need construct:
		 *                  ------------------
		 *                 |     data_klm     |
		 *                  ------------------
		 *                 |       BSF        |
		 *                  ------------------
		 **/
		struct mlx5_klm *data_klm = *seg;

		data_klm->bcount = cpu_to_be32(data_len);
		data_klm->key = cpu_to_be32(data_key);
		data_klm->va = cpu_to_be64(data_va);
		wqe_size = ALIGN(sizeof(*data_klm), 64);
	} else {
		/**
		 * Source domain contains signature information
		 * So need construct a strided block format:
		 *               ---------------------------
		 *              |     stride_block_ctrl     |
		 *               ---------------------------
		 *              |          data_klm         |
		 *               ---------------------------
		 *              |          prot_klm         |
		 *               ---------------------------
		 *              |             BSF           |
		 *               ---------------------------
		 **/
		struct mlx5_stride_block_ctrl_seg *sblock_ctrl;
		struct mlx5_stride_block_entry *data_sentry;
		struct mlx5_stride_block_entry *prot_sentry;
		u32 prot_key = wr->prot->lkey;
		u64 prot_va = wr->prot->addr;
		u16 block_size = sig_attrs->mem.sig.dif.pi_interval;
		int prot_size;

		sblock_ctrl = *seg;
		data_sentry = (void *)sblock_ctrl + sizeof(*sblock_ctrl);
		prot_sentry = (void *)data_sentry + sizeof(*data_sentry);

		prot_size = prot_field_size(sig_attrs->mem.sig_type);
		if (!prot_size) {
			pr_err("Bad block size given: %u\n", block_size);
			return -EINVAL;
		}
		sblock_ctrl->bcount_per_cycle = cpu_to_be32(block_size +
							    prot_size);
		sblock_ctrl->op = cpu_to_be32(MLX5_STRIDE_BLOCK_OP);
		sblock_ctrl->repeat_count = cpu_to_be32(data_len / block_size);
		sblock_ctrl->num_entries = cpu_to_be16(2);

		data_sentry->bcount = cpu_to_be16(block_size);
		data_sentry->key = cpu_to_be32(data_key);
		data_sentry->va = cpu_to_be64(data_va);
		data_sentry->stride = cpu_to_be16(block_size);

		prot_sentry->bcount = cpu_to_be16(prot_size);
		prot_sentry->key = cpu_to_be32(prot_key);
		prot_sentry->va = cpu_to_be64(prot_va);
		prot_sentry->stride = cpu_to_be16(prot_size);

		wqe_size = ALIGN(sizeof(*sblock_ctrl) + sizeof(*data_sentry) +
				 sizeof(*prot_sentry), 64);
	}

	*seg += wqe_size;
	*size += wqe_size / 16;
	if (unlikely((*seg == qp->sq.qend)))
		*seg = mlx5_get_send_wqe(qp, 0);

	bsf = *seg;
	ret = mlx5_set_bsf(sig_mr, sig_attrs, bsf, data_len);
	if (ret)
		return -EINVAL;

	*seg += sizeof(*bsf);
	*size += sizeof(*bsf) / 16;
	if (unlikely((*seg == qp->sq.qend)))
		*seg = mlx5_get_send_wqe(qp, 0);

	return 0;
}

static void set_sig_mkey_segment(struct mlx5_mkey_seg *seg,
				 struct ib_sig_handover_wr *wr, u32 nelements,
				 u32 length, u32 pdn)
{
	struct ib_mr *sig_mr = wr->sig_mr;
	u32 sig_key = sig_mr->rkey;
	u8 sigerr = to_mmr(sig_mr)->sig->sigerr_count & 1;

	memset(seg, 0, sizeof(*seg));

	seg->flags = get_umr_flags(wr->access_flags) |
				   MLX5_MKC_ACCESS_MODE_KLMS;
	seg->qpn_mkey7_0 = cpu_to_be32((sig_key & 0xff) | 0xffffff00);
	seg->flags_pd = cpu_to_be32(MLX5_MKEY_REMOTE_INVAL | sigerr << 26 |
				    MLX5_MKEY_BSF_EN | pdn);
	seg->len = cpu_to_be64(length);
	seg->xlt_oct_size = cpu_to_be32(be16_to_cpu(get_klm_octo(nelements)));
	seg->bsfs_octo_size = cpu_to_be32(MLX5_MKEY_BSF_OCTO_SIZE);
}

static void set_sig_umr_segment(struct mlx5_wqe_umr_ctrl_seg *umr,
				u32 nelements)
{
	memset(umr, 0, sizeof(*umr));

	umr->flags = MLX5_FLAGS_INLINE | MLX5_FLAGS_CHECK_FREE;
	umr->klm_octowords = get_klm_octo(nelements);
	umr->bsf_octowords = cpu_to_be16(MLX5_MKEY_BSF_OCTO_SIZE);
	umr->mkey_mask = sig_mkey_mask();
}


static int set_sig_umr_wr(struct ib_send_wr *send_wr, struct mlx5_ib_qp *qp,
			  void **seg, int *size)
{
	struct ib_sig_handover_wr *wr = sig_handover_wr(send_wr);
	struct mlx5_ib_mr *sig_mr = to_mmr(wr->sig_mr);
	u32 pdn = get_pd(qp)->pdn;
	u32 klm_oct_size;
	int region_len, ret;

	if (unlikely(wr->wr.num_sge != 1) ||
	    unlikely(wr->access_flags & IB_ACCESS_REMOTE_ATOMIC) ||
	    unlikely(!sig_mr->sig) || unlikely(!qp->signature_en) ||
	    unlikely(!sig_mr->sig->sig_status_checked))
		return -EINVAL;

	/* length of the protected region, data + protection */
	region_len = wr->wr.sg_list->length;
	if (wr->prot &&
	    (wr->prot->lkey != wr->wr.sg_list->lkey  ||
	     wr->prot->addr != wr->wr.sg_list->addr  ||
	     wr->prot->length != wr->wr.sg_list->length))
		region_len += wr->prot->length;

	/**
	 * KLM octoword size - if protection was provided
	 * then we use strided block format (3 octowords),
	 * else we use single KLM (1 octoword)
	 **/
	klm_oct_size = wr->prot ? 3 : 1;

	set_sig_umr_segment(*seg, klm_oct_size);
	*seg += sizeof(struct mlx5_wqe_umr_ctrl_seg);
	*size += sizeof(struct mlx5_wqe_umr_ctrl_seg) / 16;
	if (unlikely((*seg == qp->sq.qend)))
		*seg = mlx5_get_send_wqe(qp, 0);

	set_sig_mkey_segment(*seg, wr, klm_oct_size, region_len, pdn);
	*seg += sizeof(struct mlx5_mkey_seg);
	*size += sizeof(struct mlx5_mkey_seg) / 16;
	if (unlikely((*seg == qp->sq.qend)))
		*seg = mlx5_get_send_wqe(qp, 0);

	ret = set_sig_data_segment(wr, qp, seg, size);
	if (ret)
		return ret;

	sig_mr->sig->sig_status_checked = false;
	return 0;
}

static int set_psv_wr(struct ib_sig_domain *domain,
		      u32 psv_idx, void **seg, int *size)
{
	struct mlx5_seg_set_psv *psv_seg = *seg;

	memset(psv_seg, 0, sizeof(*psv_seg));
	psv_seg->psv_num = cpu_to_be32(psv_idx);
	switch (domain->sig_type) {
	case IB_SIG_TYPE_NONE:
		break;
	case IB_SIG_TYPE_T10_DIF:
		psv_seg->transient_sig = cpu_to_be32(domain->sig.dif.bg << 16 |
						     domain->sig.dif.app_tag);
		psv_seg->ref_tag = cpu_to_be32(domain->sig.dif.ref_tag);
		break;
	default:
		pr_err("Bad signature type given.\n");
		return 1;
	}

	*seg += sizeof(*psv_seg);
	*size += sizeof(*psv_seg) / 16;

	return 0;
}

static int set_reg_wr(struct mlx5_ib_qp *qp,
		      struct ib_reg_wr *wr,
		      void **seg, int *size)
{
	struct mlx5_ib_mr *mr = to_mmr(wr->mr);
	struct mlx5_ib_pd *pd = to_mpd(qp->ibqp.pd);

	if (unlikely(wr->wr.send_flags & IB_SEND_INLINE)) {
		mlx5_ib_warn(to_mdev(qp->ibqp.device),
			     "Invalid IB_SEND_INLINE send flag\n");
		return -EINVAL;
	}

	set_reg_umr_seg(*seg, mr);
	*seg += sizeof(struct mlx5_wqe_umr_ctrl_seg);
	*size += sizeof(struct mlx5_wqe_umr_ctrl_seg) / 16;
	if (unlikely((*seg == qp->sq.qend)))
		*seg = mlx5_get_send_wqe(qp, 0);

	set_reg_mkey_seg(*seg, mr, wr->key, wr->access);
	*seg += sizeof(struct mlx5_mkey_seg);
	*size += sizeof(struct mlx5_mkey_seg) / 16;
	if (unlikely((*seg == qp->sq.qend)))
		*seg = mlx5_get_send_wqe(qp, 0);

	set_reg_data_seg(*seg, mr, pd);
	*seg += sizeof(struct mlx5_wqe_data_seg);
	*size += (sizeof(struct mlx5_wqe_data_seg) / 16);

	return 0;
}

static void set_linv_wr(struct mlx5_ib_qp *qp, void **seg, int *size)
{
	set_linv_umr_seg(*seg);
	*seg += sizeof(struct mlx5_wqe_umr_ctrl_seg);
	*size += sizeof(struct mlx5_wqe_umr_ctrl_seg) / 16;
	if (unlikely((*seg == qp->sq.qend)))
		*seg = mlx5_get_send_wqe(qp, 0);
	set_linv_mkey_seg(*seg);
	*seg += sizeof(struct mlx5_mkey_seg);
	*size += sizeof(struct mlx5_mkey_seg) / 16;
	if (unlikely((*seg == qp->sq.qend)))
		*seg = mlx5_get_send_wqe(qp, 0);
}

static void dump_wqe(struct mlx5_ib_qp *qp, int idx, int size_16)
{
	__be32 *p = NULL;
	int tidx = idx;
	int i, j;

	pr_debug("dump wqe at %p\n", mlx5_get_send_wqe(qp, tidx));
	for (i = 0, j = 0; i < size_16 * 4; i += 4, j += 4) {
		if ((i & 0xf) == 0) {
			void *buf = mlx5_get_send_wqe(qp, tidx);
			tidx = (tidx + 1) & (qp->sq.wqe_cnt - 1);
			p = buf;
			j = 0;
		}
		pr_debug("%08x %08x %08x %08x\n", be32_to_cpu(p[j]),
			 be32_to_cpu(p[j + 1]), be32_to_cpu(p[j + 2]),
			 be32_to_cpu(p[j + 3]));
	}
}

static void mlx5_bf_copy(u64 __iomem *dst, u64 *src,
			 unsigned bytecnt, struct mlx5_ib_qp *qp)
{
	while (bytecnt > 0) {
		__iowrite64_copy(dst++, src++, 8);
		__iowrite64_copy(dst++, src++, 8);
		__iowrite64_copy(dst++, src++, 8);
		__iowrite64_copy(dst++, src++, 8);
		__iowrite64_copy(dst++, src++, 8);
		__iowrite64_copy(dst++, src++, 8);
		__iowrite64_copy(dst++, src++, 8);
		__iowrite64_copy(dst++, src++, 8);
		bytecnt -= 64;
		if (unlikely(src == qp->sq.qend))
			src = mlx5_get_send_wqe(qp, 0);
	}
}

static u8 get_fence(u8 fence, struct ib_send_wr *wr)
{
	if (unlikely(wr->opcode == IB_WR_LOCAL_INV &&
		     wr->send_flags & IB_SEND_FENCE))
		return MLX5_FENCE_MODE_STRONG_ORDERING;

	if (unlikely(fence)) {
		if (wr->send_flags & IB_SEND_FENCE)
			return MLX5_FENCE_MODE_SMALL_AND_FENCE;
		else
			return fence;
	} else if (unlikely(wr->send_flags & IB_SEND_FENCE)) {
		return MLX5_FENCE_MODE_FENCE;
	}

	return 0;
}

static int begin_wqe(struct mlx5_ib_qp *qp, void **seg,
		     struct mlx5_wqe_ctrl_seg **ctrl,
		     struct ib_send_wr *wr, unsigned *idx,
		     int *size, int nreq)
{
	if (unlikely(mlx5_wq_overflow(&qp->sq, nreq, qp->ibqp.send_cq)))
		return -ENOMEM;

	*idx = qp->sq.cur_post & (qp->sq.wqe_cnt - 1);
	*seg = mlx5_get_send_wqe(qp, *idx);
	*ctrl = *seg;
	*(uint32_t *)(*seg + 8) = 0;
	(*ctrl)->imm = send_ieth(wr);
	(*ctrl)->fm_ce_se = qp->sq_signal_bits |
		(wr->send_flags & IB_SEND_SIGNALED ?
		 MLX5_WQE_CTRL_CQ_UPDATE : 0) |
		(wr->send_flags & IB_SEND_SOLICITED ?
		 MLX5_WQE_CTRL_SOLICITED : 0);

	*seg += sizeof(**ctrl);
	*size = sizeof(**ctrl) / 16;

	return 0;
}

static void finish_wqe(struct mlx5_ib_qp *qp,
		       struct mlx5_wqe_ctrl_seg *ctrl,
		       u8 size, unsigned idx, u64 wr_id,
		       int nreq, u8 fence, u8 next_fence,
		       u32 mlx5_opcode)
{
	u8 opmod = 0;

	ctrl->opmod_idx_opcode = cpu_to_be32(((u32)(qp->sq.cur_post) << 8) |
					     mlx5_opcode | ((u32)opmod << 24));
	ctrl->qpn_ds = cpu_to_be32(size | (qp->trans_qp.base.mqp.qpn << 8));
	ctrl->fm_ce_se |= fence;
	qp->fm_cache = next_fence;
	if (unlikely(qp->wq_sig))
		ctrl->signature = wq_sig(ctrl);

	qp->sq.wrid[idx] = wr_id;
	qp->sq.w_list[idx].opcode = mlx5_opcode;
	qp->sq.wqe_head[idx] = qp->sq.head + nreq;
	qp->sq.cur_post += DIV_ROUND_UP(size * 16, MLX5_SEND_WQE_BB);
	qp->sq.w_list[idx].next = qp->sq.cur_post;
}


int mlx5_ib_post_send(struct ib_qp *ibqp, struct ib_send_wr *wr,
		      struct ib_send_wr **bad_wr)
{
	struct mlx5_wqe_ctrl_seg *ctrl = NULL;  /* compiler warning */
	struct mlx5_ib_dev *dev = to_mdev(ibqp->device);
	struct mlx5_core_dev *mdev = dev->mdev;
	struct mlx5_ib_qp *qp;
	struct mlx5_ib_mr *mr;
	struct mlx5_wqe_data_seg *dpseg;
	struct mlx5_wqe_xrc_seg *xrc;
	struct mlx5_bf *bf;
	int uninitialized_var(size);
	void *qend;
	unsigned long flags;
	unsigned idx;
	int err = 0;
	int inl = 0;
	int num_sge;
	void *seg;
	int nreq;
	int i;
	u8 next_fence = 0;
	u8 fence;

	if (unlikely(ibqp->qp_type == IB_QPT_GSI))
		return mlx5_ib_gsi_post_send(ibqp, wr, bad_wr);

	qp = to_mqp(ibqp);
	bf = qp->bf;
	qend = qp->sq.qend;

	spin_lock_irqsave(&qp->sq.lock, flags);

	if (mdev->state == MLX5_DEVICE_STATE_INTERNAL_ERROR) {
		err = -EIO;
		*bad_wr = wr;
		nreq = 0;
		goto out;
	}

	for (nreq = 0; wr; nreq++, wr = wr->next) {
		if (unlikely(wr->opcode >= ARRAY_SIZE(mlx5_ib_opcode))) {
			mlx5_ib_warn(dev, "\n");
			err = -EINVAL;
			*bad_wr = wr;
			goto out;
		}

		fence = qp->fm_cache;
		num_sge = wr->num_sge;
		if (unlikely(num_sge > qp->sq.max_gs)) {
			mlx5_ib_warn(dev, "\n");
			err = -EINVAL;
			*bad_wr = wr;
			goto out;
		}

		err = begin_wqe(qp, &seg, &ctrl, wr, &idx, &size, nreq);
		if (err) {
			mlx5_ib_warn(dev, "\n");
			err = -ENOMEM;
			*bad_wr = wr;
			goto out;
		}

		switch (ibqp->qp_type) {
		case IB_QPT_XRC_INI:
			xrc = seg;
			seg += sizeof(*xrc);
			size += sizeof(*xrc) / 16;
			/* fall through */
		case IB_QPT_RC:
			switch (wr->opcode) {
			case IB_WR_RDMA_READ:
			case IB_WR_RDMA_WRITE:
			case IB_WR_RDMA_WRITE_WITH_IMM:
				set_raddr_seg(seg, rdma_wr(wr)->remote_addr,
					      rdma_wr(wr)->rkey);
				seg += sizeof(struct mlx5_wqe_raddr_seg);
				size += sizeof(struct mlx5_wqe_raddr_seg) / 16;
				break;

			case IB_WR_ATOMIC_CMP_AND_SWP:
			case IB_WR_ATOMIC_FETCH_AND_ADD:
			case IB_WR_MASKED_ATOMIC_CMP_AND_SWP:
				mlx5_ib_warn(dev, "Atomic operations are not supported yet\n");
				err = -ENOSYS;
				*bad_wr = wr;
				goto out;

			case IB_WR_LOCAL_INV:
				next_fence = MLX5_FENCE_MODE_INITIATOR_SMALL;
				qp->sq.wr_data[idx] = IB_WR_LOCAL_INV;
				ctrl->imm = cpu_to_be32(wr->ex.invalidate_rkey);
				set_linv_wr(qp, &seg, &size);
				num_sge = 0;
				break;

			case IB_WR_REG_MR:
				next_fence = MLX5_FENCE_MODE_INITIATOR_SMALL;
				qp->sq.wr_data[idx] = IB_WR_REG_MR;
				ctrl->imm = cpu_to_be32(reg_wr(wr)->key);
				err = set_reg_wr(qp, reg_wr(wr), &seg, &size);
				if (err) {
					*bad_wr = wr;
					goto out;
				}
				num_sge = 0;
				break;

			case IB_WR_REG_SIG_MR:
				qp->sq.wr_data[idx] = IB_WR_REG_SIG_MR;
				mr = to_mmr(sig_handover_wr(wr)->sig_mr);

				ctrl->imm = cpu_to_be32(mr->ibmr.rkey);
				err = set_sig_umr_wr(wr, qp, &seg, &size);
				if (err) {
					mlx5_ib_warn(dev, "\n");
					*bad_wr = wr;
					goto out;
				}

				finish_wqe(qp, ctrl, size, idx, wr->wr_id,
					   nreq, get_fence(fence, wr),
					   next_fence, MLX5_OPCODE_UMR);
				/*
				 * SET_PSV WQEs are not signaled and solicited
				 * on error
				 */
				wr->send_flags &= ~IB_SEND_SIGNALED;
				wr->send_flags |= IB_SEND_SOLICITED;
				err = begin_wqe(qp, &seg, &ctrl, wr,
						&idx, &size, nreq);
				if (err) {
					mlx5_ib_warn(dev, "\n");
					err = -ENOMEM;
					*bad_wr = wr;
					goto out;
				}

				err = set_psv_wr(&sig_handover_wr(wr)->sig_attrs->mem,
						 mr->sig->psv_memory.psv_idx, &seg,
						 &size);
				if (err) {
					mlx5_ib_warn(dev, "\n");
					*bad_wr = wr;
					goto out;
				}

				finish_wqe(qp, ctrl, size, idx, wr->wr_id,
					   nreq, get_fence(fence, wr),
					   next_fence, MLX5_OPCODE_SET_PSV);
				err = begin_wqe(qp, &seg, &ctrl, wr,
						&idx, &size, nreq);
				if (err) {
					mlx5_ib_warn(dev, "\n");
					err = -ENOMEM;
					*bad_wr = wr;
					goto out;
				}

				next_fence = MLX5_FENCE_MODE_INITIATOR_SMALL;
				err = set_psv_wr(&sig_handover_wr(wr)->sig_attrs->wire,
						 mr->sig->psv_wire.psv_idx, &seg,
						 &size);
				if (err) {
					mlx5_ib_warn(dev, "\n");
					*bad_wr = wr;
					goto out;
				}

				finish_wqe(qp, ctrl, size, idx, wr->wr_id,
					   nreq, get_fence(fence, wr),
					   next_fence, MLX5_OPCODE_SET_PSV);
				num_sge = 0;
				goto skip_psv;

			default:
				break;
			}
			break;

		case IB_QPT_UC:
			switch (wr->opcode) {
			case IB_WR_RDMA_WRITE:
			case IB_WR_RDMA_WRITE_WITH_IMM:
				set_raddr_seg(seg, rdma_wr(wr)->remote_addr,
					      rdma_wr(wr)->rkey);
				seg  += sizeof(struct mlx5_wqe_raddr_seg);
				size += sizeof(struct mlx5_wqe_raddr_seg) / 16;
				break;

			default:
				break;
			}
			break;

		case IB_QPT_SMI:
		case MLX5_IB_QPT_HW_GSI:
			set_datagram_seg(seg, wr);
			seg += sizeof(struct mlx5_wqe_datagram_seg);
			size += sizeof(struct mlx5_wqe_datagram_seg) / 16;
			if (unlikely((seg == qend)))
				seg = mlx5_get_send_wqe(qp, 0);
			break;
		case IB_QPT_UD:
			set_datagram_seg(seg, wr);
			seg += sizeof(struct mlx5_wqe_datagram_seg);
			size += sizeof(struct mlx5_wqe_datagram_seg) / 16;

			if (unlikely((seg == qend)))
				seg = mlx5_get_send_wqe(qp, 0);

			/* handle qp that supports ud offload */
			if (qp->flags & IB_QP_CREATE_IPOIB_UD_LSO) {
				struct mlx5_wqe_eth_pad *pad;

				pad = seg;
				memset(pad, 0, sizeof(struct mlx5_wqe_eth_pad));
				seg += sizeof(struct mlx5_wqe_eth_pad);
				size += sizeof(struct mlx5_wqe_eth_pad) / 16;

				seg = set_eth_seg(seg, wr, qend, qp, &size);

				if (unlikely((seg == qend)))
					seg = mlx5_get_send_wqe(qp, 0);
			}
			break;
		case MLX5_IB_QPT_REG_UMR:
			if (wr->opcode != MLX5_IB_WR_UMR) {
				err = -EINVAL;
				mlx5_ib_warn(dev, "bad opcode\n");
				goto out;
			}
			qp->sq.wr_data[idx] = MLX5_IB_WR_UMR;
			ctrl->imm = cpu_to_be32(umr_wr(wr)->mkey);
			set_reg_umr_segment(seg, wr);
			seg += sizeof(struct mlx5_wqe_umr_ctrl_seg);
			size += sizeof(struct mlx5_wqe_umr_ctrl_seg) / 16;
			if (unlikely((seg == qend)))
				seg = mlx5_get_send_wqe(qp, 0);
			set_reg_mkey_segment(seg, wr);
			seg += sizeof(struct mlx5_mkey_seg);
			size += sizeof(struct mlx5_mkey_seg) / 16;
			if (unlikely((seg == qend)))
				seg = mlx5_get_send_wqe(qp, 0);
			break;

		default:
			break;
		}

		if (wr->send_flags & IB_SEND_INLINE && num_sge) {
			int uninitialized_var(sz);

			err = set_data_inl_seg(qp, wr, seg, &sz);
			if (unlikely(err)) {
				mlx5_ib_warn(dev, "\n");
				*bad_wr = wr;
				goto out;
			}
			inl = 1;
			size += sz;
		} else {
			dpseg = seg;
			for (i = 0; i < num_sge; i++) {
				if (unlikely(dpseg == qend)) {
					seg = mlx5_get_send_wqe(qp, 0);
					dpseg = seg;
				}
				if (likely(wr->sg_list[i].length)) {
					set_data_ptr_seg(dpseg, wr->sg_list + i);
					size += sizeof(struct mlx5_wqe_data_seg) / 16;
					dpseg++;
				}
			}
		}

		finish_wqe(qp, ctrl, size, idx, wr->wr_id, nreq,
			   get_fence(fence, wr), next_fence,
			   mlx5_ib_opcode[wr->opcode]);
skip_psv:
		if (0)
			dump_wqe(qp, idx, size);
	}

out:
	if (likely(nreq)) {
		qp->sq.head += nreq;

		/* Make sure that descriptors are written before
		 * updating doorbell record and ringing the doorbell
		 */
		wmb();

		qp->db.db[MLX5_SND_DBR] = cpu_to_be32(qp->sq.cur_post);

		/* Make sure doorbell record is visible to the HCA before
		 * we hit doorbell */
		wmb();

		if (bf->need_lock)
			spin_lock(&bf->lock);
		else
			__acquire(&bf->lock);

		/* TBD enable WC */
		if (0 && nreq == 1 && bf->uuarn && inl && size > 1 && size <= bf->buf_size / 16) {
			mlx5_bf_copy(bf->reg + bf->offset, (u64 *)ctrl, ALIGN(size * 16, 64), qp);
			/* wc_wmb(); */
		} else {
			mlx5_write64((__be32 *)ctrl, bf->regreg + bf->offset,
				     MLX5_GET_DOORBELL_LOCK(&bf->lock32));
			/* Make sure doorbells don't leak out of SQ spinlock
			 * and reach the HCA out of order.
			 */
			mmiowb();
		}
		bf->offset ^= bf->buf_size;
		if (bf->need_lock)
			spin_unlock(&bf->lock);
		else
			__release(&bf->lock);
	}

	spin_unlock_irqrestore(&qp->sq.lock, flags);

	return err;
}

static void set_sig_seg(struct mlx5_rwqe_sig *sig, int size)
{
	sig->signature = calc_sig(sig, size);
}

int mlx5_ib_post_recv(struct ib_qp *ibqp, struct ib_recv_wr *wr,
		      struct ib_recv_wr **bad_wr)
{
	struct mlx5_ib_qp *qp = to_mqp(ibqp);
	struct mlx5_wqe_data_seg *scat;
	struct mlx5_rwqe_sig *sig;
	struct mlx5_ib_dev *dev = to_mdev(ibqp->device);
	struct mlx5_core_dev *mdev = dev->mdev;
	unsigned long flags;
	int err = 0;
	int nreq;
	int ind;
	int i;

	if (unlikely(ibqp->qp_type == IB_QPT_GSI))
		return mlx5_ib_gsi_post_recv(ibqp, wr, bad_wr);

	spin_lock_irqsave(&qp->rq.lock, flags);

	if (mdev->state == MLX5_DEVICE_STATE_INTERNAL_ERROR) {
		err = -EIO;
		*bad_wr = wr;
		nreq = 0;
		goto out;
	}

	ind = qp->rq.head & (qp->rq.wqe_cnt - 1);

	for (nreq = 0; wr; nreq++, wr = wr->next) {
		if (mlx5_wq_overflow(&qp->rq, nreq, qp->ibqp.recv_cq)) {
			err = -ENOMEM;
			*bad_wr = wr;
			goto out;
		}

		if (unlikely(wr->num_sge > qp->rq.max_gs)) {
			err = -EINVAL;
			*bad_wr = wr;
			goto out;
		}

		scat = get_recv_wqe(qp, ind);
		if (qp->wq_sig)
			scat++;

		for (i = 0; i < wr->num_sge; i++)
			set_data_ptr_seg(scat + i, wr->sg_list + i);

		if (i < qp->rq.max_gs) {
			scat[i].byte_count = 0;
			scat[i].lkey       = cpu_to_be32(MLX5_INVALID_LKEY);
			scat[i].addr       = 0;
		}

		if (qp->wq_sig) {
			sig = (struct mlx5_rwqe_sig *)scat;
			set_sig_seg(sig, (qp->rq.max_gs + 1) << 2);
		}

		qp->rq.wrid[ind] = wr->wr_id;

		ind = (ind + 1) & (qp->rq.wqe_cnt - 1);
	}

out:
	if (likely(nreq)) {
		qp->rq.head += nreq;

		/* Make sure that descriptors are written before
		 * doorbell record.
		 */
		wmb();

		*qp->db.db = cpu_to_be32(qp->rq.head & 0xffff);
	}

	spin_unlock_irqrestore(&qp->rq.lock, flags);

	return err;
}

static inline enum ib_qp_state to_ib_qp_state(enum mlx5_qp_state mlx5_state)
{
	switch (mlx5_state) {
	case MLX5_QP_STATE_RST:      return IB_QPS_RESET;
	case MLX5_QP_STATE_INIT:     return IB_QPS_INIT;
	case MLX5_QP_STATE_RTR:      return IB_QPS_RTR;
	case MLX5_QP_STATE_RTS:      return IB_QPS_RTS;
	case MLX5_QP_STATE_SQ_DRAINING:
	case MLX5_QP_STATE_SQD:      return IB_QPS_SQD;
	case MLX5_QP_STATE_SQER:     return IB_QPS_SQE;
	case MLX5_QP_STATE_ERR:      return IB_QPS_ERR;
	default:		     return -1;
	}
}

static inline enum ib_mig_state to_ib_mig_state(int mlx5_mig_state)
{
	switch (mlx5_mig_state) {
	case MLX5_QP_PM_ARMED:		return IB_MIG_ARMED;
	case MLX5_QP_PM_REARM:		return IB_MIG_REARM;
	case MLX5_QP_PM_MIGRATED:	return IB_MIG_MIGRATED;
	default: return -1;
	}
}

static int to_ib_qp_access_flags(int mlx5_flags)
{
	int ib_flags = 0;

	if (mlx5_flags & MLX5_QP_BIT_RRE)
		ib_flags |= IB_ACCESS_REMOTE_READ;
	if (mlx5_flags & MLX5_QP_BIT_RWE)
		ib_flags |= IB_ACCESS_REMOTE_WRITE;
	if (mlx5_flags & MLX5_QP_BIT_RAE)
		ib_flags |= IB_ACCESS_REMOTE_ATOMIC;

	return ib_flags;
}

static void to_ib_ah_attr(struct mlx5_ib_dev *ibdev, struct ib_ah_attr *ib_ah_attr,
				struct mlx5_qp_path *path)
{
	struct mlx5_core_dev *dev = ibdev->mdev;

	memset(ib_ah_attr, 0, sizeof(*ib_ah_attr));
	ib_ah_attr->port_num	  = path->port;

	if (ib_ah_attr->port_num == 0 ||
	    ib_ah_attr->port_num > MLX5_CAP_GEN(dev, num_ports))
		return;

	ib_ah_attr->sl = path->dci_cfi_prio_sl & 0xf;

	ib_ah_attr->dlid	  = be16_to_cpu(path->rlid);
	ib_ah_attr->src_path_bits = path->grh_mlid & 0x7f;
	ib_ah_attr->static_rate   = path->static_rate ? path->static_rate - 5 : 0;
	ib_ah_attr->ah_flags      = (path->grh_mlid & (1 << 7)) ? IB_AH_GRH : 0;
	if (ib_ah_attr->ah_flags) {
		ib_ah_attr->grh.sgid_index = path->mgid_index;
		ib_ah_attr->grh.hop_limit  = path->hop_limit;
		ib_ah_attr->grh.traffic_class =
			(be32_to_cpu(path->tclass_flowlabel) >> 20) & 0xff;
		ib_ah_attr->grh.flow_label =
			be32_to_cpu(path->tclass_flowlabel) & 0xfffff;
		memcpy(ib_ah_attr->grh.dgid.raw,
		       path->rgid, sizeof(ib_ah_attr->grh.dgid.raw));
	}
}

static int query_raw_packet_qp_sq_state(struct mlx5_ib_dev *dev,
					struct mlx5_ib_sq *sq,
					u8 *sq_state)
{
	void *out;
	void *sqc;
	int inlen;
	int err;

	inlen = MLX5_ST_SZ_BYTES(query_sq_out);
	out = mlx5_vzalloc(inlen);
	if (!out)
		return -ENOMEM;

	err = mlx5_core_query_sq(dev->mdev, sq->base.mqp.qpn, out);
	if (err)
		goto out;

	sqc = MLX5_ADDR_OF(query_sq_out, out, sq_context);
	*sq_state = MLX5_GET(sqc, sqc, state);
	sq->state = *sq_state;

out:
	kvfree(out);
	return err;
}

static int query_raw_packet_qp_rq_state(struct mlx5_ib_dev *dev,
					struct mlx5_ib_rq *rq,
					u8 *rq_state)
{
	void *out;
	void *rqc;
	int inlen;
	int err;

	inlen = MLX5_ST_SZ_BYTES(query_rq_out);
	out = mlx5_vzalloc(inlen);
	if (!out)
		return -ENOMEM;

	err = mlx5_core_query_rq(dev->mdev, rq->base.mqp.qpn, out);
	if (err)
		goto out;

	rqc = MLX5_ADDR_OF(query_rq_out, out, rq_context);
	*rq_state = MLX5_GET(rqc, rqc, state);
	rq->state = *rq_state;

out:
	kvfree(out);
	return err;
}

static int sqrq_state_to_qp_state(u8 sq_state, u8 rq_state,
				  struct mlx5_ib_qp *qp, u8 *qp_state)
{
	static const u8 sqrq_trans[MLX5_RQ_NUM_STATE][MLX5_SQ_NUM_STATE] = {
		[MLX5_RQC_STATE_RST] = {
			[MLX5_SQC_STATE_RST]	= IB_QPS_RESET,
			[MLX5_SQC_STATE_RDY]	= MLX5_QP_STATE_BAD,
			[MLX5_SQC_STATE_ERR]	= MLX5_QP_STATE_BAD,
			[MLX5_SQ_STATE_NA]	= IB_QPS_RESET,
		},
		[MLX5_RQC_STATE_RDY] = {
			[MLX5_SQC_STATE_RST]	= MLX5_QP_STATE_BAD,
			[MLX5_SQC_STATE_RDY]	= MLX5_QP_STATE,
			[MLX5_SQC_STATE_ERR]	= IB_QPS_SQE,
			[MLX5_SQ_STATE_NA]	= MLX5_QP_STATE,
		},
		[MLX5_RQC_STATE_ERR] = {
			[MLX5_SQC_STATE_RST]    = MLX5_QP_STATE_BAD,
			[MLX5_SQC_STATE_RDY]	= MLX5_QP_STATE_BAD,
			[MLX5_SQC_STATE_ERR]	= IB_QPS_ERR,
			[MLX5_SQ_STATE_NA]	= IB_QPS_ERR,
		},
		[MLX5_RQ_STATE_NA] = {
			[MLX5_SQC_STATE_RST]    = IB_QPS_RESET,
			[MLX5_SQC_STATE_RDY]	= MLX5_QP_STATE,
			[MLX5_SQC_STATE_ERR]	= MLX5_QP_STATE,
			[MLX5_SQ_STATE_NA]	= MLX5_QP_STATE_BAD,
		},
	};

	*qp_state = sqrq_trans[rq_state][sq_state];

	if (*qp_state == MLX5_QP_STATE_BAD) {
		WARN(1, "Buggy Raw Packet QP state, SQ 0x%x state: 0x%x, RQ 0x%x state: 0x%x",
		     qp->raw_packet_qp.sq.base.mqp.qpn, sq_state,
		     qp->raw_packet_qp.rq.base.mqp.qpn, rq_state);
		return -EINVAL;
	}

	if (*qp_state == MLX5_QP_STATE)
		*qp_state = qp->state;

	return 0;
}

static int query_raw_packet_qp_state(struct mlx5_ib_dev *dev,
				     struct mlx5_ib_qp *qp,
				     u8 *raw_packet_qp_state)
{
	struct mlx5_ib_raw_packet_qp *raw_packet_qp = &qp->raw_packet_qp;
	struct mlx5_ib_sq *sq = &raw_packet_qp->sq;
	struct mlx5_ib_rq *rq = &raw_packet_qp->rq;
	int err;
	u8 sq_state = MLX5_SQ_STATE_NA;
	u8 rq_state = MLX5_RQ_STATE_NA;

	if (qp->sq.wqe_cnt) {
		err = query_raw_packet_qp_sq_state(dev, sq, &sq_state);
		if (err)
			return err;
	}

	if (qp->rq.wqe_cnt) {
		err = query_raw_packet_qp_rq_state(dev, rq, &rq_state);
		if (err)
			return err;
	}

	return sqrq_state_to_qp_state(sq_state, rq_state, qp,
				      raw_packet_qp_state);
}

static int query_qp_attr(struct mlx5_ib_dev *dev, struct mlx5_ib_qp *qp,
			 struct ib_qp_attr *qp_attr)
{
	int outlen = MLX5_ST_SZ_BYTES(query_qp_out);
	struct mlx5_qp_context *context;
	int mlx5_state;
	u32 *outb;
	int err = 0;

	outb = kzalloc(outlen, GFP_KERNEL);
	if (!outb)
		return -ENOMEM;

	err = mlx5_core_qp_query(dev->mdev, &qp->trans_qp.base.mqp, outb,
				 outlen);
	if (err)
		goto out;

	/* FIXME: use MLX5_GET rather than mlx5_qp_context manual struct */
	context = (struct mlx5_qp_context *)MLX5_ADDR_OF(query_qp_out, outb, qpc);

	mlx5_state = be32_to_cpu(context->flags) >> 28;

	qp->state		     = to_ib_qp_state(mlx5_state);
	qp_attr->path_mtu	     = context->mtu_msgmax >> 5;
	qp_attr->path_mig_state	     =
		to_ib_mig_state((be32_to_cpu(context->flags) >> 11) & 0x3);
	qp_attr->qkey		     = be32_to_cpu(context->qkey);
	qp_attr->rq_psn		     = be32_to_cpu(context->rnr_nextrecvpsn) & 0xffffff;
	qp_attr->sq_psn		     = be32_to_cpu(context->next_send_psn) & 0xffffff;
	qp_attr->dest_qp_num	     = be32_to_cpu(context->log_pg_sz_remote_qpn) & 0xffffff;
	qp_attr->qp_access_flags     =
		to_ib_qp_access_flags(be32_to_cpu(context->params2));

	if (qp->ibqp.qp_type == IB_QPT_RC || qp->ibqp.qp_type == IB_QPT_UC) {
		to_ib_ah_attr(dev, &qp_attr->ah_attr, &context->pri_path);
		to_ib_ah_attr(dev, &qp_attr->alt_ah_attr, &context->alt_path);
		qp_attr->alt_pkey_index =
			be16_to_cpu(context->alt_path.pkey_index);
		qp_attr->alt_port_num	= qp_attr->alt_ah_attr.port_num;
	}

	qp_attr->pkey_index = be16_to_cpu(context->pri_path.pkey_index);
	qp_attr->port_num = context->pri_path.port;

	/* qp_attr->en_sqd_async_notify is only applicable in modify qp */
	qp_attr->sq_draining = mlx5_state == MLX5_QP_STATE_SQ_DRAINING;

	qp_attr->max_rd_atomic = 1 << ((be32_to_cpu(context->params1) >> 21) & 0x7);

	qp_attr->max_dest_rd_atomic =
		1 << ((be32_to_cpu(context->params2) >> 21) & 0x7);
	qp_attr->min_rnr_timer	    =
		(be32_to_cpu(context->rnr_nextrecvpsn) >> 24) & 0x1f;
	qp_attr->timeout	    = context->pri_path.ackto_lt >> 3;
	qp_attr->retry_cnt	    = (be32_to_cpu(context->params1) >> 16) & 0x7;
	qp_attr->rnr_retry	    = (be32_to_cpu(context->params1) >> 13) & 0x7;
	qp_attr->alt_timeout	    = context->alt_path.ackto_lt >> 3;

out:
	kfree(outb);
	return err;
}

int mlx5_ib_query_qp(struct ib_qp *ibqp, struct ib_qp_attr *qp_attr,
		     int qp_attr_mask, struct ib_qp_init_attr *qp_init_attr)
{
	struct mlx5_ib_dev *dev = to_mdev(ibqp->device);
	struct mlx5_ib_qp *qp = to_mqp(ibqp);
	int err = 0;
	u8 raw_packet_qp_state;

	if (ibqp->rwq_ind_tbl)
		return -ENOSYS;

	if (unlikely(ibqp->qp_type == IB_QPT_GSI))
		return mlx5_ib_gsi_query_qp(ibqp, qp_attr, qp_attr_mask,
					    qp_init_attr);

#ifdef CONFIG_INFINIBAND_ON_DEMAND_PAGING
	/*
	 * Wait for any outstanding page faults, in case the user frees memory
	 * based upon this query's result.
	 */
	flush_workqueue(mlx5_ib_page_fault_wq);
#endif

	mutex_lock(&qp->mutex);

	if (qp->ibqp.qp_type == IB_QPT_RAW_PACKET) {
		err = query_raw_packet_qp_state(dev, qp, &raw_packet_qp_state);
		if (err)
			goto out;
		qp->state = raw_packet_qp_state;
		qp_attr->port_num = 1;
	} else {
		err = query_qp_attr(dev, qp, qp_attr);
		if (err)
			goto out;
	}

	qp_attr->qp_state	     = qp->state;
	qp_attr->cur_qp_state	     = qp_attr->qp_state;
	qp_attr->cap.max_recv_wr     = qp->rq.wqe_cnt;
	qp_attr->cap.max_recv_sge    = qp->rq.max_gs;

	if (!ibqp->uobject) {
		qp_attr->cap.max_send_wr  = qp->sq.max_post;
		qp_attr->cap.max_send_sge = qp->sq.max_gs;
		qp_init_attr->qp_context = ibqp->qp_context;
	} else {
		qp_attr->cap.max_send_wr  = 0;
		qp_attr->cap.max_send_sge = 0;
	}

	qp_init_attr->qp_type = ibqp->qp_type;
	qp_init_attr->recv_cq = ibqp->recv_cq;
	qp_init_attr->send_cq = ibqp->send_cq;
	qp_init_attr->srq = ibqp->srq;
	qp_attr->cap.max_inline_data = qp->max_inline_data;

	qp_init_attr->cap	     = qp_attr->cap;

	qp_init_attr->create_flags = 0;
	if (qp->flags & MLX5_IB_QP_BLOCK_MULTICAST_LOOPBACK)
		qp_init_attr->create_flags |= IB_QP_CREATE_BLOCK_MULTICAST_LOOPBACK;

	if (qp->flags & MLX5_IB_QP_CROSS_CHANNEL)
		qp_init_attr->create_flags |= IB_QP_CREATE_CROSS_CHANNEL;
	if (qp->flags & MLX5_IB_QP_MANAGED_SEND)
		qp_init_attr->create_flags |= IB_QP_CREATE_MANAGED_SEND;
	if (qp->flags & MLX5_IB_QP_MANAGED_RECV)
		qp_init_attr->create_flags |= IB_QP_CREATE_MANAGED_RECV;
	if (qp->flags & MLX5_IB_QP_SQPN_QP1)
		qp_init_attr->create_flags |= mlx5_ib_create_qp_sqpn_qp1();

	qp_init_attr->sq_sig_type = qp->sq_signal_bits & MLX5_WQE_CTRL_CQ_UPDATE ?
		IB_SIGNAL_ALL_WR : IB_SIGNAL_REQ_WR;

out:
	mutex_unlock(&qp->mutex);
	return err;
}

struct ib_xrcd *mlx5_ib_alloc_xrcd(struct ib_device *ibdev,
					  struct ib_ucontext *context,
					  struct ib_udata *udata)
{
	struct mlx5_ib_dev *dev = to_mdev(ibdev);
	struct mlx5_ib_xrcd *xrcd;
	int err;

	if (!MLX5_CAP_GEN(dev->mdev, xrc))
		return ERR_PTR(-ENOSYS);

	xrcd = kmalloc(sizeof(*xrcd), GFP_KERNEL);
	if (!xrcd)
		return ERR_PTR(-ENOMEM);

	err = mlx5_core_xrcd_alloc(dev->mdev, &xrcd->xrcdn);
	if (err) {
		kfree(xrcd);
		return ERR_PTR(-ENOMEM);
	}

	return &xrcd->ibxrcd;
}

int mlx5_ib_dealloc_xrcd(struct ib_xrcd *xrcd)
{
	struct mlx5_ib_dev *dev = to_mdev(xrcd->device);
	u32 xrcdn = to_mxrcd(xrcd)->xrcdn;
	int err;

	err = mlx5_core_xrcd_dealloc(dev->mdev, xrcdn);
	if (err) {
		mlx5_ib_warn(dev, "failed to dealloc xrcdn 0x%x\n", xrcdn);
		return err;
	}

	kfree(xrcd);

	return 0;
}

static void mlx5_ib_wq_event(struct mlx5_core_qp *core_qp, int type)
{
	struct mlx5_ib_rwq *rwq = to_mibrwq(core_qp);
	struct mlx5_ib_dev *dev = to_mdev(rwq->ibwq.device);
	struct ib_event event;

	if (rwq->ibwq.event_handler) {
		event.device     = rwq->ibwq.device;
		event.element.wq = &rwq->ibwq;
		switch (type) {
		case MLX5_EVENT_TYPE_WQ_CATAS_ERROR:
			event.event = IB_EVENT_WQ_FATAL;
			break;
		default:
			mlx5_ib_warn(dev, "Unexpected event type %d on WQ %06x\n", type, core_qp->qpn);
			return;
		}

		rwq->ibwq.event_handler(&event, rwq->ibwq.wq_context);
	}
}

static int  create_rq(struct mlx5_ib_rwq *rwq, struct ib_pd *pd,
		      struct ib_wq_init_attr *init_attr)
{
	struct mlx5_ib_dev *dev;
	__be64 *rq_pas0;
	void *in;
	void *rqc;
	void *wq;
	int inlen;
	int err;

	dev = to_mdev(pd->device);

	inlen = MLX5_ST_SZ_BYTES(create_rq_in) + sizeof(u64) * rwq->rq_num_pas;
	in = mlx5_vzalloc(inlen);
	if (!in)
		return -ENOMEM;

	rqc = MLX5_ADDR_OF(create_rq_in, in, ctx);
	MLX5_SET(rqc,  rqc, mem_rq_type,
		 MLX5_RQC_MEM_RQ_TYPE_MEMORY_RQ_INLINE);
	MLX5_SET(rqc, rqc, user_index, rwq->user_index);
	MLX5_SET(rqc,  rqc, cqn, to_mcq(init_attr->cq)->mcq.cqn);
	MLX5_SET(rqc,  rqc, state, MLX5_RQC_STATE_RST);
	MLX5_SET(rqc,  rqc, flush_in_error_en, 1);
	wq = MLX5_ADDR_OF(rqc, rqc, wq);
	MLX5_SET(wq, wq, wq_type, MLX5_WQ_TYPE_CYCLIC);
	MLX5_SET(wq, wq, end_padding_mode, MLX5_WQ_END_PAD_MODE_ALIGN);
	MLX5_SET(wq, wq, log_wq_stride, rwq->log_rq_stride);
	MLX5_SET(wq, wq, log_wq_sz, rwq->log_rq_size);
	MLX5_SET(wq, wq, pd, to_mpd(pd)->pdn);
	MLX5_SET(wq, wq, page_offset, rwq->rq_page_offset);
	MLX5_SET(wq, wq, log_wq_pg_sz, rwq->log_page_size);
	MLX5_SET(wq, wq, wq_signature, rwq->wq_sig);
	MLX5_SET64(wq, wq, dbr_addr, rwq->db.dma);
	rq_pas0 = (__be64 *)MLX5_ADDR_OF(wq, wq, pas);
	mlx5_ib_populate_pas(dev, rwq->umem, rwq->page_shift, rq_pas0, 0);
	err = mlx5_core_create_rq_tracked(dev->mdev, in, inlen, &rwq->core_qp);
	kvfree(in);
	return err;
}

static int set_user_rq_size(struct mlx5_ib_dev *dev,
			    struct ib_wq_init_attr *wq_init_attr,
			    struct mlx5_ib_create_wq *ucmd,
			    struct mlx5_ib_rwq *rwq)
{
	/* Sanity check RQ size before proceeding */
	if (wq_init_attr->max_wr > (1 << MLX5_CAP_GEN(dev->mdev, log_max_wq_sz)))
		return -EINVAL;

	if (!ucmd->rq_wqe_count)
		return -EINVAL;

	rwq->wqe_count = ucmd->rq_wqe_count;
	rwq->wqe_shift = ucmd->rq_wqe_shift;
	rwq->buf_size = (rwq->wqe_count << rwq->wqe_shift);
	rwq->log_rq_stride = rwq->wqe_shift;
	rwq->log_rq_size = ilog2(rwq->wqe_count);
	return 0;
}

static int prepare_user_rq(struct ib_pd *pd,
			   struct ib_wq_init_attr *init_attr,
			   struct ib_udata *udata,
			   struct mlx5_ib_rwq *rwq)
{
	struct mlx5_ib_dev *dev = to_mdev(pd->device);
	struct mlx5_ib_create_wq ucmd = {};
	int err;
	size_t required_cmd_sz;

	required_cmd_sz = offsetof(typeof(ucmd), reserved) + sizeof(ucmd.reserved);
	if (udata->inlen < required_cmd_sz) {
		mlx5_ib_dbg(dev, "invalid inlen\n");
		return -EINVAL;
	}

	if (udata->inlen > sizeof(ucmd) &&
	    !ib_is_udata_cleared(udata, sizeof(ucmd),
				 udata->inlen - sizeof(ucmd))) {
		mlx5_ib_dbg(dev, "inlen is not supported\n");
		return -EOPNOTSUPP;
	}

	if (ib_copy_from_udata(&ucmd, udata, min(sizeof(ucmd), udata->inlen))) {
		mlx5_ib_dbg(dev, "copy failed\n");
		return -EFAULT;
	}

	if (ucmd.comp_mask) {
		mlx5_ib_dbg(dev, "invalid comp mask\n");
		return -EOPNOTSUPP;
	}

	if (ucmd.reserved) {
		mlx5_ib_dbg(dev, "invalid reserved\n");
		return -EOPNOTSUPP;
	}

	err = set_user_rq_size(dev, init_attr, &ucmd, rwq);
	if (err) {
		mlx5_ib_dbg(dev, "err %d\n", err);
		return err;
	}

	err = create_user_rq(dev, pd, rwq, &ucmd);
	if (err) {
		mlx5_ib_dbg(dev, "err %d\n", err);
		if (err)
			return err;
	}

	rwq->user_index = ucmd.user_index;
	return 0;
}

struct ib_wq *mlx5_ib_create_wq(struct ib_pd *pd,
				struct ib_wq_init_attr *init_attr,
				struct ib_udata *udata)
{
	struct mlx5_ib_dev *dev;
	struct mlx5_ib_rwq *rwq;
	struct mlx5_ib_create_wq_resp resp = {};
	size_t min_resp_len;
	int err;

	if (!udata)
		return ERR_PTR(-ENOSYS);

	min_resp_len = offsetof(typeof(resp), reserved) + sizeof(resp.reserved);
	if (udata->outlen && udata->outlen < min_resp_len)
		return ERR_PTR(-EINVAL);

	dev = to_mdev(pd->device);
	switch (init_attr->wq_type) {
	case IB_WQT_RQ:
		rwq = kzalloc(sizeof(*rwq), GFP_KERNEL);
		if (!rwq)
			return ERR_PTR(-ENOMEM);
		err = prepare_user_rq(pd, init_attr, udata, rwq);
		if (err)
			goto err;
		err = create_rq(rwq, pd, init_attr);
		if (err)
			goto err_user_rq;
		break;
	default:
		mlx5_ib_dbg(dev, "unsupported wq type %d\n",
			    init_attr->wq_type);
		return ERR_PTR(-EINVAL);
	}

	rwq->ibwq.wq_num = rwq->core_qp.qpn;
	rwq->ibwq.state = IB_WQS_RESET;
	if (udata->outlen) {
		resp.response_length = offsetof(typeof(resp), response_length) +
				sizeof(resp.response_length);
		err = ib_copy_to_udata(udata, &resp, resp.response_length);
		if (err)
			goto err_copy;
	}

	rwq->core_qp.event = mlx5_ib_wq_event;
	rwq->ibwq.event_handler = init_attr->event_handler;
	return &rwq->ibwq;

err_copy:
	mlx5_core_destroy_rq_tracked(dev->mdev, &rwq->core_qp);
err_user_rq:
	destroy_user_rq(pd, rwq);
err:
	kfree(rwq);
	return ERR_PTR(err);
}

int mlx5_ib_destroy_wq(struct ib_wq *wq)
{
	struct mlx5_ib_dev *dev = to_mdev(wq->device);
	struct mlx5_ib_rwq *rwq = to_mrwq(wq);

	mlx5_core_destroy_rq_tracked(dev->mdev, &rwq->core_qp);
	destroy_user_rq(wq->pd, rwq);
	kfree(rwq);

	return 0;
}

struct ib_rwq_ind_table *mlx5_ib_create_rwq_ind_table(struct ib_device *device,
						      struct ib_rwq_ind_table_init_attr *init_attr,
						      struct ib_udata *udata)
{
	struct mlx5_ib_dev *dev = to_mdev(device);
	struct mlx5_ib_rwq_ind_table *rwq_ind_tbl;
	int sz = 1 << init_attr->log_ind_tbl_size;
	struct mlx5_ib_create_rwq_ind_tbl_resp resp = {};
	size_t min_resp_len;
	int inlen;
	int err;
	int i;
	u32 *in;
	void *rqtc;

	if (udata->inlen > 0 &&
	    !ib_is_udata_cleared(udata, 0,
				 udata->inlen))
		return ERR_PTR(-EOPNOTSUPP);

	min_resp_len = offsetof(typeof(resp), reserved) + sizeof(resp.reserved);
	if (udata->outlen && udata->outlen < min_resp_len)
		return ERR_PTR(-EINVAL);

	rwq_ind_tbl = kzalloc(sizeof(*rwq_ind_tbl), GFP_KERNEL);
	if (!rwq_ind_tbl)
		return ERR_PTR(-ENOMEM);

	inlen = MLX5_ST_SZ_BYTES(create_rqt_in) + sizeof(u32) * sz;
	in = mlx5_vzalloc(inlen);
	if (!in) {
		err = -ENOMEM;
		goto err;
	}

	rqtc = MLX5_ADDR_OF(create_rqt_in, in, rqt_context);

	MLX5_SET(rqtc, rqtc, rqt_actual_size, sz);
	MLX5_SET(rqtc, rqtc, rqt_max_size, sz);

	for (i = 0; i < sz; i++)
		MLX5_SET(rqtc, rqtc, rq_num[i], init_attr->ind_tbl[i]->wq_num);

	err = mlx5_core_create_rqt(dev->mdev, in, inlen, &rwq_ind_tbl->rqtn);
	kvfree(in);

	if (err)
		goto err;

	rwq_ind_tbl->ib_rwq_ind_tbl.ind_tbl_num = rwq_ind_tbl->rqtn;
	if (udata->outlen) {
		resp.response_length = offsetof(typeof(resp), response_length) +
					sizeof(resp.response_length);
		err = ib_copy_to_udata(udata, &resp, resp.response_length);
		if (err)
			goto err_copy;
	}

	return &rwq_ind_tbl->ib_rwq_ind_tbl;

err_copy:
	mlx5_core_destroy_rqt(dev->mdev, rwq_ind_tbl->rqtn);
err:
	kfree(rwq_ind_tbl);
	return ERR_PTR(err);
}

int mlx5_ib_destroy_rwq_ind_table(struct ib_rwq_ind_table *ib_rwq_ind_tbl)
{
	struct mlx5_ib_rwq_ind_table *rwq_ind_tbl = to_mrwq_ind_table(ib_rwq_ind_tbl);
	struct mlx5_ib_dev *dev = to_mdev(ib_rwq_ind_tbl->device);

	mlx5_core_destroy_rqt(dev->mdev, rwq_ind_tbl->rqtn);

	kfree(rwq_ind_tbl);
	return 0;
}

int mlx5_ib_modify_wq(struct ib_wq *wq, struct ib_wq_attr *wq_attr,
		      u32 wq_attr_mask, struct ib_udata *udata)
{
	struct mlx5_ib_dev *dev = to_mdev(wq->device);
	struct mlx5_ib_rwq *rwq = to_mrwq(wq);
	struct mlx5_ib_modify_wq ucmd = {};
	size_t required_cmd_sz;
	int curr_wq_state;
	int wq_state;
	int inlen;
	int err;
	void *rqc;
	void *in;

	required_cmd_sz = offsetof(typeof(ucmd), reserved) + sizeof(ucmd.reserved);
	if (udata->inlen < required_cmd_sz)
		return -EINVAL;

	if (udata->inlen > sizeof(ucmd) &&
	    !ib_is_udata_cleared(udata, sizeof(ucmd),
				 udata->inlen - sizeof(ucmd)))
		return -EOPNOTSUPP;

	if (ib_copy_from_udata(&ucmd, udata, min(sizeof(ucmd), udata->inlen)))
		return -EFAULT;

	if (ucmd.comp_mask || ucmd.reserved)
		return -EOPNOTSUPP;

	inlen = MLX5_ST_SZ_BYTES(modify_rq_in);
	in = mlx5_vzalloc(inlen);
	if (!in)
		return -ENOMEM;

	rqc = MLX5_ADDR_OF(modify_rq_in, in, ctx);

	curr_wq_state = (wq_attr_mask & IB_WQ_CUR_STATE) ?
		wq_attr->curr_wq_state : wq->state;
	wq_state = (wq_attr_mask & IB_WQ_STATE) ?
		wq_attr->wq_state : curr_wq_state;
	if (curr_wq_state == IB_WQS_ERR)
		curr_wq_state = MLX5_RQC_STATE_ERR;
	if (wq_state == IB_WQS_ERR)
		wq_state = MLX5_RQC_STATE_ERR;
	MLX5_SET(modify_rq_in, in, rq_state, curr_wq_state);
	MLX5_SET(rqc, rqc, state, wq_state);

	err = mlx5_core_modify_rq(dev->mdev, rwq->core_qp.qpn, in, inlen);
	kvfree(in);
	if (!err)
		rwq->ibwq.state = (wq_state == MLX5_RQC_STATE_ERR) ? IB_WQS_ERR : wq_state;

	return err;
}<|MERGE_RESOLUTION|>--- conflicted
+++ resolved
@@ -820,17 +820,10 @@
 		mlx5_ib_populate_pas(dev, ubuffer->umem, page_shift, pas, 0);
 
 	qpc = MLX5_ADDR_OF(create_qp_in, *in, qpc);
-<<<<<<< HEAD
 
 	MLX5_SET(qpc, qpc, log_page_size, page_shift - MLX5_ADAPTER_PAGE_SHIFT);
 	MLX5_SET(qpc, qpc, page_offset, offset);
 
-=======
-
-	MLX5_SET(qpc, qpc, log_page_size, page_shift - MLX5_ADAPTER_PAGE_SHIFT);
-	MLX5_SET(qpc, qpc, page_offset, offset);
-
->>>>>>> 2937f375
 	MLX5_SET(qpc, qpc, uar_page, uar_index);
 	resp->uuar_index = uuarn;
 	qp->uuarn = uuarn;
@@ -2776,11 +2769,6 @@
 	optpar = ib_mask_to_mlx5_opt(attr_mask);
 	optpar &= opt_mask[mlx5_cur][mlx5_new][mlx5_st];
 
-<<<<<<< HEAD
-	if (qp->ibqp.qp_type == IB_QPT_RAW_PACKET)
-		err = modify_raw_packet_qp(dev, qp, op);
-	else
-=======
 	if (qp->ibqp.qp_type == IB_QPT_RAW_PACKET) {
 		struct mlx5_modify_raw_qp_param raw_qp_param = {};
 
@@ -2791,7 +2779,6 @@
 		}
 		err = modify_raw_packet_qp(dev, qp, &raw_qp_param, tx_affinity);
 	} else {
->>>>>>> 2937f375
 		err = mlx5_core_qp_modify(dev->mdev, op, optpar, context,
 					  &base->mqp);
 	}
